--- conflicted
+++ resolved
@@ -416,18 +416,11 @@
         ]
 
         for source_filename, target_filename in zip(source_filenames, target_filenames):
-<<<<<<< HEAD
-            with open(source_data_folder / source_filename, mode="r") as source_file:
-                with open(data_folder / target_filename, mode="w", encoding="utf-8") as target_file:
-                    # write CoNLL-U Plus header
-                    target_file.write("# global.columns = id form ner\n")
-=======
             with (source_data_folder / source_filename).open(encoding="utf-8") as source_file, (
                 data_folder / target_filename
             ).open("w", encoding="utf-8") as target_file:
                 # write CoNLL-U Plus header
                 target_file.write("# global.columns = id form ner\n")
->>>>>>> ddf3bb3e
 
                 for src_token_list in self._parse_incr(source_file):
                     token_list = self._src_token_list_to_token_list(src_token_list)
