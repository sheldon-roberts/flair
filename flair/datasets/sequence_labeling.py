import logging
import re
import os
import shutil
import glob
from pathlib import Path
from typing import Union, Dict, List
from os import  listdir
import zipfile
from zipfile import ZipFile
import csv


import flair
from flair.data import Corpus, MultiCorpus, FlairDataset, Sentence, Token
from flair.datasets.base import find_train_dev_test_files
from flair.file_utils import cached_path, unpack_file, unzip_file

log = logging.getLogger("flair")


class ColumnCorpus(Corpus):
    def __init__(
            self,
            data_folder: Union[str, Path],
            column_format: Dict[int, str],
            train_file=None,
            test_file=None,
            dev_file=None,
            tag_to_bioes=None,
            column_delimiter: str = r"\s+",
            comment_symbol: str = None,
            encoding: str = "utf-8",
            document_separator_token: str = None,
            skip_first_line: bool = False,
            in_memory: bool = True,
            label_name_map: Dict[str, str] = None,
            autofind_splits: bool = True,
            **corpusargs,
    ):
        """
        Instantiates a Corpus from CoNLL column-formatted task data such as CoNLL03 or CoNLL2000.
        :param data_folder: base folder with the task data
        :param column_format: a map specifying the column format
        :param train_file: the name of the train file
        :param test_file: the name of the test file
        :param dev_file: the name of the dev file, if None, dev data is sampled from train
        :param tag_to_bioes: whether to convert to BIOES tagging scheme
        :param column_delimiter: default is to split on any separatator, but you can overwrite for instance with "\t"
        to split only on tabs
        :param comment_symbol: if set, lines that begin with this symbol are treated as comments
        :param document_separator_token: If provided, sentences that function as document boundaries are so marked
        :param skip_first_line: set to True if your dataset has a header line
        :param in_memory: If set to True, the dataset is kept in memory as Sentence objects, otherwise does disk reads
        :return: a Corpus with annotated train, dev and test data
        :param label_name_map: Optionally map tag names to different schema.
        """

        # find train, dev and test files if not specified
        dev_file, test_file, train_file = \
            find_train_dev_test_files(data_folder, dev_file, test_file, train_file, autofind_splits)

        # get train data
        train = ColumnDataset(
            train_file,
            column_format,
            tag_to_bioes,
            encoding=encoding,
            comment_symbol=comment_symbol,
            column_delimiter=column_delimiter,
            in_memory=in_memory,
            document_separator_token=document_separator_token,
            skip_first_line=skip_first_line,
            label_name_map=label_name_map,
        ) if train_file is not None else None

        # read in test file if exists
        test = ColumnDataset(
            test_file,
            column_format,
            tag_to_bioes,
            encoding=encoding,
            comment_symbol=comment_symbol,
            column_delimiter=column_delimiter,
            in_memory=in_memory,
            document_separator_token=document_separator_token,
            skip_first_line=skip_first_line,
            label_name_map=label_name_map,
        ) if test_file is not None else None

        # read in dev file if exists
        dev = ColumnDataset(
            dev_file,
            column_format,
            tag_to_bioes,
            encoding=encoding,
            comment_symbol=comment_symbol,
            column_delimiter=column_delimiter,
            in_memory=in_memory,
            document_separator_token=document_separator_token,
            skip_first_line=skip_first_line,
            label_name_map=label_name_map,
        ) if dev_file is not None else None

        super(ColumnCorpus, self).__init__(train, dev, test, name=str(data_folder), **corpusargs)


class ColumnDataset(FlairDataset):
    # special key for space after
    SPACE_AFTER_KEY = "space-after"

    def __init__(
            self,
            path_to_column_file: Union[str, Path],
            column_name_map: Dict[int, str],
            tag_to_bioes: str = None,
            column_delimiter: str = r"\s+",
            comment_symbol: str = None,
            in_memory: bool = True,
            document_separator_token: str = None,
            encoding: str = "utf-8",
            skip_first_line: bool = False,
            label_name_map: Dict[str, str] = None,
    ):
        """
        Instantiates a column dataset (typically used for sequence labeling or word-level prediction).
        :param path_to_column_file: path to the file with the column-formatted data
        :param column_name_map: a map specifying the column format
        :param tag_to_bioes: whether to convert to BIOES tagging scheme
        :param column_delimiter: default is to split on any separatator, but you can overwrite for instance with "\t"
        to split only on tabs
        :param comment_symbol: if set, lines that begin with this symbol are treated as comments
        :param in_memory: If set to True, the dataset is kept in memory as Sentence objects, otherwise does disk reads
        :param document_separator_token: If provided, sentences that function as document boundaries are so marked
        :param skip_first_line: set to True if your dataset has a header line
        :param label_name_map: Optionally map tag names to different schema.
        """
        if type(path_to_column_file) is str:
            path_to_column_file = Path(path_to_column_file)
        assert path_to_column_file.exists()
        self.path_to_column_file = path_to_column_file
        self.tag_to_bioes = tag_to_bioes
        self.column_name_map = column_name_map
        self.column_delimiter = column_delimiter
        self.comment_symbol = comment_symbol
        self.document_separator_token = document_separator_token
        self.label_name_map = label_name_map

        # store either Sentence objects in memory, or only file offsets
        self.in_memory = in_memory

        self.total_sentence_count: int = 0

        # most data sets have the token text in the first column, if not, pass 'text' as column
        self.text_column: int = 0
        for column in self.column_name_map:
            if column_name_map[column] == "text":
                self.text_column = column

        # determine encoding of text file
        self.encoding = encoding

        with open(str(self.path_to_column_file), encoding=self.encoding) as file:

            # skip first line if to selected
            if skip_first_line:
                file.readline()

            # option 1: read only sentence boundaries as offset positions
            if not self.in_memory:
                self.indices: List[int] = []

                line = file.readline()
                position = 0
                sentence_started = False
                while line:
                    if sentence_started and self.__line_completes_sentence(line):
                        self.indices.append(position)
                        position = file.tell()
                        sentence_started = False

                    elif not line.isspace():
                        sentence_started = True
                    line = file.readline()

                if sentence_started:
                    self.indices.append(position)

                self.total_sentence_count = len(self.indices)

            # option 2: keep everything in memory
            if self.in_memory:
                self.sentences: List[Sentence] = []

                # pointer to previous
                previous_sentence = None
                while True:
                    sentence = self._convert_lines_to_sentence(self._read_next_sentence(file))
                    if not sentence: break
                    sentence._previous_sentence = previous_sentence
                    sentence._next_sentence = None

                    if previous_sentence: previous_sentence._next_sentence = sentence

                    self.sentences.append(sentence)
                    previous_sentence = sentence

                self.total_sentence_count = len(self.sentences)

    def _read_next_sentence(self, file):
        lines = []
        line = file.readline()
        while line:
            if not line.isspace():
                lines.append(line)

            # if sentence ends, break
            if len(lines) > 0 and self.__line_completes_sentence(line):
                break

            line = file.readline()
        return lines

    def _convert_lines_to_sentence(self, lines):

        sentence: Sentence = Sentence()
        for line in lines:
            # skip comments
            if self.comment_symbol is not None and line.startswith(self.comment_symbol):
                continue

            # if sentence ends, convert and return
            if self.__line_completes_sentence(line):
                if len(sentence) > 0:
                    if self.tag_to_bioes is not None:
                        sentence.convert_tag_scheme(
                            tag_type=self.tag_to_bioes, target_scheme="iobes"
                        )
                    # check if this sentence is a document boundary
                    if sentence.to_original_text() == self.document_separator_token:
                        sentence.is_document_boundary = True
                    return sentence

            # otherwise, this line is a token. parse and add to sentence
            else:
                token = self._parse_token(line)
                sentence.add_token(token)

        # check if this sentence is a document boundary
        if sentence.to_original_text() == self.document_separator_token: sentence.is_document_boundary = True

        if self.tag_to_bioes is not None:
            sentence.convert_tag_scheme(
                tag_type=self.tag_to_bioes, target_scheme="iobes"
            )

        if len(sentence) > 0: return sentence

    def _parse_token(self, line: str) -> Token:
        fields: List[str] = re.split(self.column_delimiter, line.rstrip())
        token = Token(fields[self.text_column])
        for column in self.column_name_map:
            if len(fields) > column:
                if column != self.text_column and self.column_name_map[column] != self.SPACE_AFTER_KEY:
                    task = self.column_name_map[column]  # for example 'pos'
                    tag = fields[column]
                    if tag.count("-") >= 1:  # tag with prefix, for example tag='B-OBJ'
                        split_at_first_hyphen = tag.split("-", 1)
                        tagging_format_prefix = split_at_first_hyphen[0]
                        tag_without_tagging_format = split_at_first_hyphen[1]
                        if self.label_name_map and tag_without_tagging_format in self.label_name_map.keys():
                            tag = tagging_format_prefix + "-" + self.label_name_map[tag_without_tagging_format].replace(
                                "-", " ")  # for example, transforming 'B-OBJ' to 'B-part-of-speech-object'
                    else:  # tag without prefix, for example tag='PPER'
                        if self.label_name_map and tag in self.label_name_map.keys():
                            tag = self.label_name_map[tag].replace("-",
                                                                   " ")  # for example, transforming 'PPER' to 'person'
                    token.add_label(task, tag)
                if self.column_name_map[column] == self.SPACE_AFTER_KEY and fields[column] == '-':
                    token.whitespace_after = False
        return token

    def __line_completes_sentence(self, line: str) -> bool:
        sentence_completed = line.isspace() or line == ''
        return sentence_completed

    def is_in_memory(self) -> bool:
        return self.in_memory

    def __len__(self):
        return self.total_sentence_count

    def __getitem__(self, index: int = 0) -> Sentence:

        # if in memory, retrieve parsed sentence
        if self.in_memory:
            sentence = self.sentences[index]

        # else skip to position in file where sentence begins
        else:
            with open(str(self.path_to_column_file), encoding=self.encoding) as file:
                file.seek(self.indices[index])
                sentence = self._convert_lines_to_sentence(self._read_next_sentence(file))

            # set sentence context using partials
            sentence._position_in_dataset = (self, index)

        return sentence


class ANER_CORP(ColumnCorpus):
    def __init__(
            self,
            base_path: Union[str, Path] = None,
            tag_to_bioes: str = "ner",
            in_memory: bool = True,
            document_as_sequence: bool = False,
            **corpusargs,
    ):
        """
        Initialize a preprocessed version of the Arabic Named Entity Recognition Corpus (ANERCorp) dataset available
        from https://github.com/EmnamoR/Arabic-named-entity-recognition/blob/master/ANERCorp.rar.
        http://curtis.ml.cmu.edu/w/courses/index.php/ANERcorp
        Column order is swapped
        The first time you call this constructor it will automatically download the dataset.
        :param base_path: Default is None, meaning that corpus gets auto-downloaded and loaded. You can override this
        to point to a different folder but typically this should not be necessary.
        :param tag_to_bioes: NER by default, need not be changed.
        :param in_memory: If True, keeps dataset in memory giving speedups in training.
        :param document_as_sequence: If True, all sentences of a document are read into a single Sentence object
        """
        if type(base_path) == str:
            base_path: Path = Path(base_path)

        # column format
        columns = {0: "text", 1: "ner"}

        # this dataset name
        dataset_name = self.__class__.__name__.lower()

        # default dataset folder is the cache root
        if not base_path:
            base_path = Path(flair.cache_root) / "datasets"
        data_folder = base_path / dataset_name

        # download data if necessary
        anercorp_path = "https://megantosh.s3.eu-central-1.amazonaws.com/ANERcorp/"
        # cached_path(f"{anercorp_path}test.txt", Path("datasets") / dataset_name)
        cached_path(f"{anercorp_path}train.txt", Path("datasets") / dataset_name)

        super(ANER_CORP, self).__init__(
            data_folder,
            columns,
            # tag_to_bioes=tag_to_bioes,
            encoding="utf-8",
            in_memory=in_memory,
            document_separator_token=None if not document_as_sequence else "-DOCSTART-",
            **corpusargs,
        )


class AQMAR(ColumnCorpus):
    def __init__(
            self,
            base_path: Union[str, Path] = None,
            tag_to_bioes: str = "ner",
            in_memory: bool = True,
            document_as_sequence: bool = False,
            **corpusargs,
    ):
        """
        Initialize a preprocessed  and modified version of the American and Qatari Modeling of Arabic (AQMAR) dataset available
        from http://www.cs.cmu.edu/~ark/ArabicNER/AQMAR_Arabic_NER_corpus-1.0.zip.
        via http://www.cs.cmu.edu/~ark/AQMAR/

        - Modifications from original dataset: Miscellaneous tags (MIS0, MIS1, MIS2, MIS3) are merged to one tag "MISC" as these categories deviate across the original dataset
        - The 28 original Wikipedia articles are merged into a single file containing the articles in alphabetical order

        The first time you call this constructor it will automatically download the dataset.

        This dataset is licensed under a Creative Commons Attribution-ShareAlike 3.0 Unported License.
        please cite: "Behrang Mohit, Nathan Schneider, Rishav Bhowmick, Kemal Oflazer, and Noah A. Smith (2012),
        Recall-Oriented Learning of Named Entities in Arabic Wikipedia. Proceedings of EACL."

        :param base_path: Default is None, meaning that corpus gets auto-downloaded and loaded. You can override this to point to a different folder but typically this should not be necessary.
        :param tag_to_bioes: NER by default, need not be changed, but you could also select 'pos' to predict
        POS tags instead
        :param in_memory: If True, keeps dataset in memory giving speedups in training.
        :param document_as_sequence: If True, all sentences of a document are read into a single Sentence object
        """
        if type(base_path) == str:
            base_path: Path = Path(base_path)

        # column format
        columns = {0: "text", 1: "ner"}

        # this dataset name
        dataset_name = self.__class__.__name__.lower()

        # default dataset folder is the cache root
        if not base_path:
            base_path = Path(flair.cache_root) / "datasets"
        data_folder = base_path / dataset_name

        # download data if necessary
        aqmar_path = "https://megantosh.s3.eu-central-1.amazonaws.com/AQMAR/"
        # cached_path(f"{anercorp_path}test.txt", Path("datasets") / dataset_name)
        cached_path(f"{aqmar_path}train.txt", Path("datasets") / dataset_name)

        super(AQMAR, self).__init__(
            data_folder,
            columns,
            # tag_to_bioes=tag_to_bioes,
            encoding="utf-8",
            in_memory=in_memory,
            document_separator_token=None if not document_as_sequence else "-DOCSTART-",
            **corpusargs,
        )



class BIOFID(ColumnCorpus):
    def __init__(
            self,
            base_path: Union[str, Path] = None,
            tag_to_bioes: str = "ner",
            in_memory: bool = True,
            **corpusargs,
    ):
        if type(base_path) == str:
            base_path: Path = Path(base_path)

        # column format
        columns = {0: "text", 1: "lemma", 2: "pos", 3: "ner"}

        # this dataset name
        dataset_name = self.__class__.__name__.lower()

        # default dataset folder is the cache root
        if not base_path:
            base_path = Path(flair.cache_root) / "datasets"
        data_folder = base_path / dataset_name

        # download data if necessary
        biofid_path = "https://raw.githubusercontent.com/texttechnologylab/BIOfid/master/BIOfid-Dataset-NER/"
        cached_path(f"{biofid_path}train.conll", Path("datasets") / dataset_name)
        cached_path(f"{biofid_path}dev.conll", Path("datasets") / dataset_name)
        cached_path(f"{biofid_path}test.conll", Path("datasets") / dataset_name)

        super(BIOFID, self).__init__(
            data_folder, columns, tag_to_bioes=tag_to_bioes, in_memory=in_memory, **corpusargs,
        )


class BIOSCOPE(ColumnCorpus):
    def __init__(
            self,
            base_path: Union[str, Path] = None,
            in_memory: bool = True,
            **corpusargs,
    ):
        if type(base_path) == str:
            base_path: Path = Path(base_path)

        # column format
        columns = {0: "text", 1: "tag"}

        # this dataset name
        dataset_name = self.__class__.__name__.lower()

        # default dataset folder is the cache root
        if not base_path:
            base_path = Path(flair.cache_root) / "datasets"
        data_folder = base_path / dataset_name

        # download data if necessary
        bioscope_path = "https://raw.githubusercontent.com/whoisjones/BioScopeSequenceLabelingData/master/sequence_labeled/"
        cached_path(f"{bioscope_path}output.txt", Path("datasets") / dataset_name)

        super(BIOSCOPE, self).__init__(
            data_folder, columns, in_memory=in_memory, train_file="output.txt", **corpusargs,
        )


class CONLL_03(ColumnCorpus):
    def __init__(
            self,
            base_path: Union[str, Path] = None,
            tag_to_bioes: str = "ner",
            entity_linking:bool = False,
            in_memory: bool = True,
            **corpusargs,
    ):
        """
        Initialize the CoNLL-03 corpus. This is only possible if you've manually downloaded it to your machine.
        Obtain the corpus from https://www.clips.uantwerpen.be/conll2003/ner/ and put the eng.testa, .testb, .train
        files in a folder called 'conll_03'. Then set the base_path parameter in the constructor to the path to the
        parent directory where the conll_03 folder resides.
        If using entity linking, the conll03 dateset is reduced by about 20 Documents, which are not part of the yago dataset.
        :param base_path: Path to the CoNLL-03 corpus (i.e. 'conll_03' folder) on your machine
        :param tag_to_bioes: NER by default, need not be changed, but you could also select 'pos' or 'np' to predict
        POS tags or chunks respectively
        :param in_memory: If True, keeps dataset in memory giving speedups in training.
        :param document_as_sequence: If True, all sentences of a document are read into a single Sentence object
        """
        if type(base_path) == str:
            base_path: Path = Path(base_path)

        # column format
        if not entity_linking:
            columns = {0: "text", 1: "pos", 2: "np", 3: "ner"}
        else:
            columns = {0: "text", 1: "pos", 2: "np", 3: "ner", 4: 'tmp',5:'entity' ,6:'normalised entity', 7: 'link', 8:'tmp_nr', 9:'tmpLink'}

        # this dataset name
        if entity_linking:
            dataset_name = self.__class__.__name__.lower()+"-yago-reduced"
        else:
            dataset_name = self.__class__.__name__.lower()

        # default dataset folder is the cache root
        if not base_path:
            base_path = Path(flair.cache_root) / "datasets"
        data_folder = base_path / dataset_name

        if entity_linking:
            print('Test')
            conll_yago_path = "https://nlp.informatik.hu-berlin.de/resources/datasets/conll_entity_linking/"
            cached_path(f"{conll_yago_path}combinedENG.testa", Path("datasets") / dataset_name)
            cached_path(f"{conll_yago_path}combinedENG.testb", Path("datasets") / dataset_name)
            cached_path(f"{conll_yago_path}combinedENG.train", Path("datasets") / dataset_name)
            


        # check if data there
        if not data_folder.exists():
            log.warning("-" * 100)
            log.warning(f'WARNING: CoNLL-03 dataset not found at "{data_folder}".')
            log.warning(
                'Instructions for obtaining the data can be found here: https://www.clips.uantwerpen.be/conll2003/ner/"'
            )
            log.warning("-" * 100)

        if entity_linking:
            super(CONLL_03, self).__init__(
                data_folder,
                columns,
                tag_to_bioes=tag_to_bioes,
                column_delimiter='\t',
                in_memory=in_memory,
                document_separator_token="-DOCSTART-",
                **corpusargs,
            )
        else:    
            super(CONLL_03, self).__init__(
                data_folder,
                columns,
                tag_to_bioes=tag_to_bioes,
                in_memory=in_memory,
                document_separator_token="-DOCSTART-",
                **corpusargs,
            )


class CONLL_03_GERMAN(ColumnCorpus):
    def __init__(
            self,
            base_path: Union[str, Path] = None,
            tag_to_bioes: str = "ner",
            in_memory: bool = True,
            **corpusargs,
    ):
        """
        Initialize the CoNLL-03 corpus for German. This is only possible if you've manually downloaded it to your machine.
        Obtain the corpus from https://www.clips.uantwerpen.be/conll2003/ner/ and put the respective files in a folder called
        'conll_03_german'. Then set the base_path parameter in the constructor to the path to the parent directory where
        the conll_03_german folder resides.
        :param base_path: Path to the CoNLL-03 corpus (i.e. 'conll_03_german' folder) on your machine
        :param tag_to_bioes: NER by default, need not be changed, but you could also select 'lemma', 'pos' or 'np' to predict
        word lemmas, POS tags or chunks respectively
        :param in_memory: If True, keeps dataset in memory giving speedups in training.
        :param document_as_sequence: If True, all sentences of a document are read into a single Sentence object
        """
        if type(base_path) == str:
            base_path: Path = Path(base_path)

        # column format
        columns = {0: "text", 1: "lemma", 2: "pos", 3: "np", 4: "ner"}

        # this dataset name
        dataset_name = self.__class__.__name__.lower()

        # default dataset folder is the cache root
        if not base_path:
            base_path = Path(flair.cache_root) / "datasets"
        data_folder = base_path / dataset_name

        # check if data there
        if not data_folder.exists():
            log.warning("-" * 100)
            log.warning(f'WARNING: CoNLL-03 dataset not found at "{data_folder}".')
            log.warning(
                'Instructions for obtaining the data can be found here: https://www.clips.uantwerpen.be/conll2003/ner/"'
            )
            log.warning("-" * 100)

        super(CONLL_03_GERMAN, self).__init__(
            data_folder,
            columns,
            tag_to_bioes=tag_to_bioes,
            in_memory=in_memory,
            document_separator_token="-DOCSTART-",
            **corpusargs,
        )


class CONLL_03_DUTCH(ColumnCorpus):
    def __init__(
            self,
            base_path: Union[str, Path] = None,
            tag_to_bioes: str = "ner",
            in_memory: bool = True,
            **corpusargs,
    ):
        """
        Initialize the CoNLL-03 corpus for Dutch. The first time you call this constructor it will automatically
        download the dataset.
        :param base_path: Default is None, meaning that corpus gets auto-downloaded and loaded. You can override this
        to point to a different folder but typically this should not be necessary.
        :param tag_to_bioes: NER by default, need not be changed, but you could also select 'pos' to predict
        POS tags instead
        :param in_memory: If True, keeps dataset in memory giving speedups in training.
        :param document_as_sequence: If True, all sentences of a document are read into a single Sentence object
        """
        if type(base_path) == str:
            base_path: Path = Path(base_path)

        # column format
        columns = {0: "text", 1: "pos", 2: "ner"}

        # this dataset name
        dataset_name = self.__class__.__name__.lower()

        # default dataset folder is the cache root
        if not base_path:
            base_path = Path(flair.cache_root) / "datasets"
        data_folder = base_path / dataset_name

        # download data if necessary
        conll_02_path = "https://www.clips.uantwerpen.be/conll2002/ner/data/"

        # download files if not present locally
        cached_path(f"{conll_02_path}ned.testa", data_folder / 'raw')
        cached_path(f"{conll_02_path}ned.testb", data_folder / 'raw')
        cached_path(f"{conll_02_path}ned.train", data_folder / 'raw')

        # we need to slightly modify the original files by adding some new lines after document separators
        train_data_file = data_folder / 'train.txt'
        if not train_data_file.is_file():
            self.__offset_docstarts(data_folder / 'raw' / "ned.train", data_folder / 'train.txt')
            self.__offset_docstarts(data_folder / 'raw' / "ned.testa", data_folder / 'dev.txt')
            self.__offset_docstarts(data_folder / 'raw' / "ned.testb", data_folder / 'test.txt')

        super(CONLL_03_DUTCH, self).__init__(
            data_folder,
            columns,
            train_file='train.txt',
            dev_file='dev.txt',
            test_file='test.txt',
            tag_to_bioes=tag_to_bioes,
            encoding="latin-1",
            in_memory=in_memory,
            document_separator_token="-DOCSTART-",
            **corpusargs,
        )

    @staticmethod
    def __offset_docstarts(file_in: Union[str, Path], file_out: Union[str, Path]):
        with open(file_in, 'r', encoding="latin-1") as f:
            lines = f.readlines()
        with open(file_out, 'w', encoding="latin-1") as f:
            for line in lines:
                f.write(line)
                if line.startswith('-DOCSTART-'):
                    f.write("\n")



class ICELANDIC_NER(ColumnCorpus):
    def __init__(
            self,
            base_path: Union[str, Path] = None,
            tag_to_bioes: str = "ner",
            in_memory: bool = True,
            **corpusargs,
    ):
        """
        Initialize the ICELANDIC_NER corpus. The first time you call this constructor it will automatically
        download the dataset.
        :param base_path: Default is None, meaning that corpus gets auto-downloaded and loaded. You can override this
        to point to a different folder but typically this should not be necessary.
        :param tag_to_bioes: NER by default, need not be changed, but you could also select 'pos' to predict
        POS tags instead
        :param in_memory: If True, keeps dataset in memory giving speedups in training.
        :param document_as_sequence: If True, all sentences of a document are read into a single Sentence object
        """
        if type(base_path) == str:
            base_path: Path = Path(base_path)

        # column format
        columns = {0: "text", 1: "ner"}

        # this dataset name
        dataset_name = self.__class__.__name__.lower()

        # default dataset folder is the cache root
        if not base_path:
            base_path = Path(flair.cache_root) / "datasets"
        data_folder = base_path / dataset_name

        if not os.path.isfile(data_folder / 'icelandic_ner.txt'):
            # download zip
            icelandic_ner ="https://repository.clarin.is/repository/xmlui/handle/20.500.12537/42/allzip"
            icelandic_ner_path = cached_path(icelandic_ner, Path("datasets") / dataset_name)

            #unpacking the zip
            unpack_file(
                  icelandic_ner_path,
                  data_folder,
                  mode="zip",
                  keep=True
              )
        outputfile = os.path.abspath(data_folder)

        #merge the files in one as the zip is containing multiples files

        with open(outputfile/data_folder/"icelandic_ner.txt", "wb") as outfile:
            for files in os.walk(outputfile/data_folder):
                f = files[2]
                for i in range(len(f)):
                    if f[i].endswith('.txt'):
                        with open(outputfile/data_folder/f[i], 'rb') as infile:
                            contents = infile.read()
                        outfile.write(contents)


        super(ICELANDIC_NER, self).__init__(
            data_folder,
            columns,
            train_file='icelandic_ner.txt',
            tag_to_bioes=tag_to_bioes,
            in_memory=in_memory,
            **corpusargs,
        )

class JAPANESE_NER(ColumnCorpus):
    def __init__(
            self,
            base_path: Union[str, Path] = None,
            tag_to_bioes: str = "ner",
            in_memory: bool = True,
            **corpusargs,
    ):
        """
        Initialize the Hironsan/IOB2 corpus for Japanese. The first time you call this constructor it will automatically
        download the dataset.
        :param base_path: Default is None, meaning that corpus gets auto-downloaded and loaded. You can override this
        to point to a different folder but typically this should not be necessary.
        :param tag_to_bioes: NER by default.
        :param in_memory: If True, keeps dataset in memory giving speedups in training.
        """
        if type(base_path) == str:
            base_path: Path = Path(base_path)

        # column format
        columns = {0: 'text', 1: 'ner'}

        # this dataset name
        dataset_name = self.__class__.__name__.lower()

        # default dataset folder is the cache root
        if not base_path:
            base_path = Path(flair.cache_root) / "datasets"
        data_folder = base_path / dataset_name

        # download data from github if necessary (hironsan.txt, ja.wikipedia.conll)
        IOB2_path = "https://raw.githubusercontent.com/Hironsan/IOB2Corpus/master/"

        # download files if not present locally
        cached_path(f"{IOB2_path}hironsan.txt", data_folder / 'raw')
        cached_path(f"{IOB2_path}ja.wikipedia.conll", data_folder / 'raw')

        # we need to modify the original files by adding new lines after after the end of each sentence
        train_data_file = data_folder / 'train.txt'
        if not train_data_file.is_file():
            self.__prepare_jap_wikinews_corpus(data_folder / 'raw' / "hironsan.txt", data_folder / 'train.txt')
            self.__prepare_jap_wikipedia_corpus(data_folder / 'raw' / "ja.wikipedia.conll", data_folder / 'train.txt')

        super(JAPANESE_NER, self).__init__(
            data_folder,
            columns,
            train_file='train.txt',
            tag_to_bioes=tag_to_bioes,
            in_memory=in_memory,
            **corpusargs,
        )

    @staticmethod
    def __prepare_jap_wikipedia_corpus(file_in: Union[str, Path], file_out: Union[str, Path]):
        with open(file_in, 'r') as f:
            lines = f.readlines()
        with open(file_out, 'a') as f:
            for line in lines:
                if (line[0] == "。"):
                    f.write(line)
                    f.write("\n")
                elif (line[0] == "\n"):
                    continue
                else:
                    f.write(line)

    @staticmethod
    def __prepare_jap_wikinews_corpus(file_in: Union[str, Path], file_out: Union[str, Path]):
        with open(file_in, 'r') as f:
            lines = f.readlines()
        with open(file_out, 'a') as f:
            for line in lines:
                sp_line = line.split("\t")
                if (sp_line[0] == "\n"):
                    f.write("\n")
                else:
                    f.write(sp_line[0] + "\t" + sp_line[len(sp_line) - 1])

class STACKOVERFLOW_NER(ColumnCorpus):
    def __init__(
            self,
            base_path: Union[str, Path] = None,
            tag_to_bioes: str = "ner",
            in_memory: bool = True,
            **corpusargs,
    ):
        """
        Initialize the STACKOVERFLOW_NER corpus. The first time you call this constructor it will automatically
        download the dataset.
        :param base_path: Default is None, meaning that corpus gets auto-downloaded and loaded. You can override this
        to point to a different folder but typically this should not be necessary.
        :param tag_to_bioes: NER by default, need not be changed, but you could also select 'pos' to predict
        POS tags instead
        :param in_memory: If True, keeps dataset in memory giving speedups in training.
        :param document_as_sequence: If True, all sentences of a document are read into a single Sentence object
        """
        if type(base_path) == str:
            base_path: Path = Path(base_path)

        """
        The Datasets are represented in the Conll format.
           In this format each line of the Dataset is in the following format:
           <word>+"\t"+<NE>"\t"+<word>+"\t"<markdown>
           The end of sentence is marked with an empty line.
           In each line NE represented the human annotated named entity 
           and <markdown> represented the code tags provided by the users who wrote the posts.
           """
        # column format
        columns = {0: "word", 1: "ner", 3: "markdown"}

        # this dataset name
        dataset_name = self.__class__.__name__.lower()

        # default dataset folder is the cache root
        if not base_path:
            base_path = Path(flair.cache_root) / "datasets"
        data_folder = base_path / dataset_name

        # download data if necessary
        STACKOVERFLOW_NER_path = "https://raw.githubusercontent.com/jeniyat/StackOverflowNER/master/resources/annotated_ner_data/StackOverflow/"
        cached_path(f"{STACKOVERFLOW_NER_path}train.txt", Path("datasets") / dataset_name)
        cached_path(f"{STACKOVERFLOW_NER_path}test.txt", Path("datasets") / dataset_name)
        cached_path(f"{STACKOVERFLOW_NER_path}dev.txt", Path("datasets") / dataset_name)
        # cached_path(f"{STACKOVERFLOW_NER_path}train_merged_labels.txt", Path("datasets") / dataset_name) # TODO: what is this?

        super(STACKOVERFLOW_NER, self).__init__(
            data_folder,
            columns,
            tag_to_bioes=tag_to_bioes,
            encoding="utf-8",
            in_memory=in_memory,
            train_file="train.txt",
            test_file="test.txt",
            dev_file="dev.txt",
            **corpusargs,
        )


class BUSINESS_HUN(ColumnCorpus):
    def __init__(
            self,
            base_path: Union[str, Path] = None,
            tag_to_bioes: str = "ner",
            in_memory: bool = True,
            document_as_sequence: bool = False,
            **corpusargs,
    ):
        """
        Initialize the NER Business corpus for Hungarian. The first time you call this constructor it will automatically
        download the dataset.
        :param base_path: Default is None, meaning that corpus gets auto-downloaded and loaded. You can override this
        to point to a different folder but typically this should not be necessary.
        :param tag_to_bioes: NER by default, need not be changed, but you could also select 'pos' to predict
        POS tags instead
        :param in_memory: If True, keeps dataset in memory giving speedups in training.
        :param document_as_sequence: If True, all sentences of a document are read into a single Sentence object
        """
        if type(base_path) == str:
            base_path: Path = Path(base_path)

        # column format
        columns = {0: "text", 1: "ner"}

        # this dataset name
        dataset_name = self.__class__.__name__.lower()

        # default dataset folder is the cache root
        if not base_path:
            base_path = Path(flair.cache_root) / "datasets"
        data_folder = base_path / dataset_name

        # If the extracted corpus file is not yet present in dir
        if not os.path.isfile(data_folder / 'hun_ner_corpus.txt'):
            # download zip if necessary
            hun_ner_path = "https://rgai.sed.hu/sites/rgai.sed.hu/files/business_NER.zip"
            path_to_zipped_corpus = cached_path(hun_ner_path, Path("datasets") / dataset_name)
            # extracted corpus is not present , so unpacking it.
            unpack_file(
                path_to_zipped_corpus,
                data_folder,
                mode="zip",
                keep=True
            )

        super(BUSINESS_HUN, self).__init__(
            data_folder,
            columns,
            train_file='hun_ner_corpus.txt',
            column_delimiter='\t',
            tag_to_bioes=tag_to_bioes,
            encoding="latin-1",
            in_memory=in_memory,
            label_name_map={'0': 'O'},
            document_separator_token=None if not document_as_sequence else "-DOCSTART-",
            **corpusargs,
        )


def add_IOB_tags(data_file: Union[str, Path], encoding: str = "utf8", ner_column: int = 1):
    """
Function that adds IOB tags if only chunk names are provided (e.g. words are tagged PER instead
of B-PER or I-PER). Replaces '0' with 'O' as the no-chunk tag since ColumnCorpus expects
the letter 'O'. Additionally it removes lines with no tags in the data file and can also
be used if the data is only partially IOB tagged.
Parameters
----------
data_file : Union[str, Path]
    Path to the data file.
encoding : str, optional
    Encoding used in open function. The default is "utf8".
ner_column : int, optional
    Specifies the ner-tagged column. The default is 1 (the second column).

"""

    def add_I_prefix(current_line: List[str], ner: int, tag: str):
        for i in range(0, len(current_line)):
            if i == 0:
                f.write(line_list[i])
            elif i == ner:
                f.write(' I-' + tag)
            else:
                f.write(' ' + current_line[i])
        f.write('\n')

    with open(file=data_file, mode='r', encoding=encoding) as f:
        lines = f.readlines()
    with open(file=data_file, mode='w', encoding=encoding) as f:
        pred = 'O'  # remembers ner tag of predecessing line
        for line in lines:
            line_list = line.split()
            if len(line_list) > 2:  # word with tags
                ner_tag = line_list[ner_column]
                if ner_tag in ['0', 'O']:  # no chunk
                    for i in range(0, len(line_list)):
                        if i == 0:
                            f.write(line_list[i])
                        elif i == ner_column:
                            f.write(' O')
                        else:
                            f.write(' ' + line_list[i])
                    f.write('\n')
                    pred = 'O'
                elif '-' not in ner_tag:  # no IOB tags
                    if pred == 'O':  # found a new chunk
                        add_I_prefix(line_list, ner_column, ner_tag)
                        pred = ner_tag
                    else:  # found further part of chunk or new chunk directly after old chunk
                        add_I_prefix(line_list, ner_column, ner_tag)
                        pred = ner_tag
                else:  # line already has IOB tag (tag contains '-')
                    f.write(line)
                    pred = ner_tag.split('-')[1]
            elif len(line_list) == 0:  # empty line
                f.write('\n')
                pred = 'O'


def add_IOB2_tags(data_file: Union[str, Path], encoding: str = "utf8"):
    """
Function that adds IOB2 tags if only chunk names are provided (e.g. words are tagged PER instead
of B-PER or I-PER). Replaces '0' with 'O' as the no-chunk tag since ColumnCorpus expects
the letter 'O'. Additionally it removes lines with no tags in the data file and can also
be used if the data is only partially IOB tagged.
Parameters
----------
data_file : Union[str, Path]
    Path to the data file.
encoding : str, optional
    Encoding used in open function. The default is "utf8".

"""
    with open(file=data_file, mode='r', encoding=encoding) as f:
        lines = f.readlines()
    with open(file=data_file, mode='w', encoding=encoding) as f:
        pred = 'O'  # remembers tag of predecessing line
        for line in lines:
            line_list = line.split()
            if len(line_list) == 2:  # word with tag
                word = line_list[0]
                tag = line_list[1]
                if tag in ['0', 'O']:  # no chunk
                    f.write(word + ' O\n')
                    pred = 'O'
                elif '-' not in tag:  # no IOB tags
                    if pred == 'O':  # found a new chunk
                        f.write(word + ' B-' + tag + '\n')
                        pred = tag
                    else:  # found further part of chunk or new chunk directly after old chunk
                        if pred == tag:
                            f.write(word + ' I-' + tag + '\n')
                        else:
                            f.write(word + ' B-' + tag + '\n')
                            pred = tag
                else:  # line already has IOB tag (tag contains '-')
                    f.write(line)
                    pred = tag.split('-')[1]
            elif len(line_list) == 0:  # empty line
                f.write('\n')
                pred = 'O'


class CONLL_03_SPANISH(ColumnCorpus):
    def __init__(
            self,
            base_path: Union[str, Path] = None,
            tag_to_bioes: str = "ner",
            in_memory: bool = True,
            **corpusargs,
    ):
        """
        Initialize the CoNLL-03 corpus for Spanish. The first time you call this constructor it will automatically
        download the dataset.
        :param base_path: Default is None, meaning that corpus gets auto-downloaded and loaded. You can override this
        to point to a different folder but typically this should not be necessary.
        :param tag_to_bioes: NER by default, should not be changed
        :param in_memory: If True, keeps dataset in memory giving speedups in training.
        :param document_as_sequence: If True, all sentences of a document are read into a single Sentence object
        """
        if type(base_path) == str:
            base_path: Path = Path(base_path)

        # column format
        columns = {0: "text", 1: "ner"}

        # this dataset name
        dataset_name = self.__class__.__name__.lower()

        # default dataset folder is the cache root
        if not base_path:
            base_path = Path(flair.cache_root) / "datasets"
        data_folder = base_path / dataset_name

        # download data if necessary
        conll_02_path = "https://www.clips.uantwerpen.be/conll2002/ner/data/"
        cached_path(f"{conll_02_path}esp.testa", Path("datasets") / dataset_name)
        cached_path(f"{conll_02_path}esp.testb", Path("datasets") / dataset_name)
        cached_path(f"{conll_02_path}esp.train", Path("datasets") / dataset_name)

        super(CONLL_03_SPANISH, self).__init__(
            data_folder,
            columns,
            tag_to_bioes=tag_to_bioes,
            encoding="latin-1",
            in_memory=in_memory,
            **corpusargs,
        )


class CONLL_2000(ColumnCorpus):
    def __init__(
            self,
            base_path: Union[str, Path] = None,
            tag_to_bioes: str = "np",
            in_memory: bool = True,
            **corpusargs,
    ):
        """
        Initialize the CoNLL-2000 corpus for English chunking.
        The first time you call this constructor it will automatically download the dataset.
        :param base_path: Default is None, meaning that corpus gets auto-downloaded and loaded. You can override this
        to point to a different folder but typically this should not be necessary.
        :param tag_to_bioes: 'np' by default, should not be changed, but you can set 'pos' instead to predict POS tags
        :param in_memory: If True, keeps dataset in memory giving speedups in training.
        """
        if type(base_path) == str:
            base_path: Path = Path(base_path)

        # column format
        columns = {0: "text", 1: "pos", 2: "np"}

        # this dataset name
        dataset_name = self.__class__.__name__.lower()

        # default dataset folder is the cache root
        if not base_path:
            base_path = Path(flair.cache_root) / "datasets"
        data_folder = base_path / dataset_name

        # download data if necessary
        conll_2000_path = "https://www.clips.uantwerpen.be/conll2000/chunking/"
        data_file = Path(flair.cache_root) / "datasets" / dataset_name / "train.txt"
        if not data_file.is_file():
            cached_path(
                f"{conll_2000_path}train.txt.gz", Path("datasets") / dataset_name
            )
            cached_path(
                f"{conll_2000_path}test.txt.gz", Path("datasets") / dataset_name
            )
            import gzip, shutil

            with gzip.open(
                    Path(flair.cache_root) / "datasets" / dataset_name / "train.txt.gz",
                    "rb",
            ) as f_in:
                with open(
                        Path(flair.cache_root) / "datasets" / dataset_name / "train.txt",
                        "wb",
                ) as f_out:
                    shutil.copyfileobj(f_in, f_out)
            with gzip.open(
                    Path(flair.cache_root) / "datasets" / dataset_name / "test.txt.gz", "rb"
            ) as f_in:
                with open(
                        Path(flair.cache_root) / "datasets" / dataset_name / "test.txt",
                        "wb",
                ) as f_out:
                    shutil.copyfileobj(f_in, f_out)

        super(CONLL_2000, self).__init__(
            data_folder, columns, tag_to_bioes=tag_to_bioes, in_memory=in_memory, **corpusargs,
        )


class DANE(ColumnCorpus):
    def __init__(
            self,
            base_path: Union[str, Path] = None,
            tag_to_bioes: str = "ner",
            in_memory: bool = True,
            **corpusargs,
    ):
        if type(base_path) == str:
            base_path: Path = Path(base_path)

        # column format
        columns = {1: 'text', 3: 'pos', 9: 'ner'}

        # this dataset name
        dataset_name = self.__class__.__name__.lower()

        # default dataset folder is the cache root
        if not base_path:
            base_path = Path(flair.cache_root) / "datasets"
        data_folder = base_path / dataset_name

        # download data if necessary
        data_path = Path(flair.cache_root) / "datasets" / dataset_name
        train_data_file = data_path / "ddt.train.conllu"
        if not train_data_file.is_file():
            temp_file = cached_path(
                'https://danlp.alexandra.dk/304bd159d5de/datasets/ddt.zip',
                Path("datasets") / dataset_name
            )
            from zipfile import ZipFile

            with ZipFile(temp_file, 'r') as zip_file:
                zip_file.extractall(path=data_path)

            # Remove CoNLL-U meta information in the last column
            for part in ['train', 'dev', 'test']:
                lines = []
                data_file = "ddt.{}.conllu".format(part)
                with open(data_path / data_file, 'r') as file:
                    for line in file:
                        if line.startswith("#") or line == "\n":
                            lines.append(line)
                        lines.append(line.replace("name=", "").replace("|SpaceAfter=No", ""))

                with open(data_path / data_file, 'w') as file:
                    file.writelines(lines)

                print(data_path / data_file)

        super(DANE, self).__init__(
            data_folder, columns, tag_to_bioes=tag_to_bioes,
            in_memory=in_memory, comment_symbol="#",
            **corpusargs,
        )


class EUROPARL_NER_GERMAN(ColumnCorpus):
    def __init__(
            self,
            base_path: Union[str, Path] = None,
            tag_to_bioes: str = "ner",
            in_memory: bool = False,
            **corpusargs,
    ):
        """
        Initialize the EUROPARL_NER_GERMAN corpus. The first time you call this constructor it will automatically
        download the dataset.
        :param base_path: Default is None, meaning that corpus gets auto-downloaded and loaded. You can override this
        to point to a different folder but typically this should not be necessary.
        :param tag_to_bioes: 'ner' by default, should not be changed.
        :param in_memory: If True, keeps dataset in memory giving speedups in training. Not recommended due to heavy RAM usage.
        :param document_as_sequence: If True, all sentences of a document are read into a single Sentence object
        """

        if type(base_path) == str:
            base_path: Path = Path(base_path)

        # column format
        columns = {0: 'text', 1: 'lemma', 2: 'pos', 3: 'np', 4: 'ner'}

        # this dataset name
        dataset_name = self.__class__.__name__.lower()

        # default dataset folder is the cache root
        if not base_path:
            base_path = Path(flair.cache_root) / "datasets"
        data_folder = base_path / dataset_name

        # download data if necessary
        europarl_ner_german_path = "https://nlpado.de/~sebastian/software/ner/"
        cached_path(f"{europarl_ner_german_path}ep-96-04-15.conll", Path("datasets") / dataset_name)
        cached_path(f"{europarl_ner_german_path}ep-96-04-16.conll", Path("datasets") / dataset_name)

        add_IOB_tags(data_file=Path(data_folder / "ep-96-04-15.conll"), encoding="latin-1", ner_column=4)
        add_IOB_tags(data_file=Path(data_folder / "ep-96-04-16.conll"), encoding="latin-1", ner_column=4)

        super(EUROPARL_NER_GERMAN, self).__init__(
            data_folder,
            columns,
            tag_to_bioes=tag_to_bioes,
            encoding="latin-1",
            in_memory=in_memory,
            train_file='ep-96-04-16.conll',
            test_file='ep-96-04-15.conll',
            **corpusargs,
        )


class GERMEVAL_14(ColumnCorpus):
    def __init__(
            self,
            base_path: Union[str, Path] = None,
            tag_to_bioes: str = "ner",
            in_memory: bool = True,
            **corpusargs,
    ):
        """
        Initialize the GermEval NER corpus for German. This is only possible if you've manually downloaded it to your
        machine. Obtain the corpus from https://sites.google.com/site/germeval2014ner/data and put it into some folder.
        Then point the base_path parameter in the constructor to this folder
        :param base_path: Path to the GermEval corpus on your machine
        :param tag_to_bioes: 'ner' by default, should not be changed.
        :param in_memory:If True, keeps dataset in memory giving speedups in training.
        """
        if type(base_path) == str:
            base_path: Path = Path(base_path)

        # column format
        columns = {1: "text", 2: "ner"}

        # this dataset name
        dataset_name = self.__class__.__name__.lower()

        # default dataset folder is the cache root
        if not base_path:
            base_path = Path(flair.cache_root) / "datasets"
        data_folder = base_path / dataset_name

        # check if data there
        if not data_folder.exists():
            log.warning("-" * 100)
            log.warning(f'WARNING: GermEval-14 dataset not found at "{data_folder}".')
            log.warning(
                'Instructions for obtaining the data can be found here: https://sites.google.com/site/germeval2014ner/data"'
            )
            log.warning("-" * 100)
        super(GERMEVAL_14, self).__init__(
            data_folder,
            columns,
            tag_to_bioes=tag_to_bioes,
            comment_symbol="#",
            in_memory=in_memory,
            **corpusargs,
        )


class INSPEC(ColumnCorpus):
    def __init__(
            self,
            base_path: Union[str, Path] = None,
            tag_to_bioes: str = "keyword",
            in_memory: bool = True,
            **corpusargs,
    ):

        if type(base_path) == str:
            base_path: Path = Path(base_path)

        # column format
        columns = {0: "text", 1: "keyword"}

        # this dataset name
        dataset_name = self.__class__.__name__.lower()

        # default dataset folder is the cache root
        if not base_path:
            base_path = Path(flair.cache_root) / "datasets"
        data_folder = base_path / dataset_name

        inspec_path = "https://raw.githubusercontent.com/midas-research/keyphrase-extraction-as-sequence-labeling-data/master/Inspec"
        cached_path(f"{inspec_path}/train.txt", Path("datasets") / dataset_name)
        cached_path(f"{inspec_path}/test.txt", Path("datasets") / dataset_name)
        if not "dev.txt" in os.listdir(data_folder):
            cached_path(f"{inspec_path}/valid.txt", Path("datasets") / dataset_name)
            # rename according to train - test - dev - convention
            os.rename(data_folder / "valid.txt", data_folder / "dev.txt")

        super(INSPEC, self).__init__(
            data_folder, columns, tag_to_bioes=tag_to_bioes, in_memory=in_memory, **corpusargs,
        )


class LER_GERMAN(ColumnCorpus):
    def __init__(
            self,
            base_path: Union[str, Path] = None,
            tag_to_bioes: str = "ner",
            in_memory: bool = False,
            **corpusargs,
    ):
        """
        Initialize the LER_GERMAN (Legal Entity Recognition) corpus. The first time you call this constructor it will automatically
        download the dataset.
        :param base_path: Default is None, meaning that corpus gets auto-downloaded and loaded. You can override this
        to point to a different folder but typically this should not be necessary.
        :param in_memory: If True, keeps dataset in memory giving speedups in training. Not recommended due to heavy RAM usage.
        :param document_as_sequence: If True, all sentences of a document are read into a single Sentence object
        """

        if type(base_path) == str:
            base_path: Path = Path(base_path)

        # column format
        columns = {0: "text", 1: "ner"}

        # this dataset name
        dataset_name = self.__class__.__name__.lower()

        # default dataset folder is the cache root
        if not base_path:
            base_path = Path(flair.cache_root) / "datasets"
        data_folder = base_path / dataset_name

        # download data if necessary
        ler_path = "https://raw.githubusercontent.com/elenanereiss/Legal-Entity-Recognition/master/data/"
        cached_path(f"{ler_path}ler.conll", Path("datasets") / dataset_name)

        super(LER_GERMAN, self).__init__(
            data_folder,
            columns,
            tag_to_bioes=tag_to_bioes,
            in_memory=in_memory,
            train_file='ler.conll',
            **corpusargs,
        )


class LUO_NER(ColumnCorpus):
    def __init__(
            self,
            base_path: Union[str, Path] = None,
            tag_to_bioes: str = "ner",
            in_memory: bool = True,
            **corpusargs,
    ):
        """
        Initialize the NER Luo language corpus available on https://github.com/masakhane-io/masakhane-ner/tree/main/data/luo.
        The first time you call this constructor it will automatically download the dataset.
        :param base_path: Default is None, meaning that corpus gets auto-downloaded and loaded. You can override this
        to point to a different folder but typically this should not be necessary.
        :param tag_to_bioes: NER by default, need not be changed, but you could also select 'pos' to predict
        POS tags instead
        :param in_memory: If True, keeps dataset in memory giving speedups in training.
        :param document_as_sequence: If True, all sentences of a document are read into a single Sentence object
        """
        if type(base_path) == str:
            base_path: Path = Path(base_path)

        # column format
        columns = {0: "text", 1: "ner"}

        # this dataset name
        dataset_name = self.__class__.__name__.lower()

        # default dataset folder is the cache root
        if not base_path:
            base_path = Path(flair.cache_root) / "datasets"
        data_folder = base_path / dataset_name

        # download data if necessary
        ner_luo_path = "https://raw.githubusercontent.com/masakhane-io/masakhane-ner/main/data/luo/"
        cached_path(f"{ner_luo_path}dev.txt", Path("datasets") / dataset_name)
        cached_path(f"{ner_luo_path}test.txt", Path("datasets") / dataset_name)
        cached_path(f"{ner_luo_path}train.txt", Path("datasets") / dataset_name)

        super(LUO_NER, self).__init__(
            data_folder,
            columns,
            tag_to_bioes=tag_to_bioes,
            encoding="latin-1",
            in_memory=in_memory,
            **corpusargs,
        )

class MIT_MOVIE_NER_SIMPLE(ColumnCorpus):
    def __init__(
            self,
            base_path: Union[str, Path] = None,
            tag_to_bioes: str = "ner",
            in_memory: bool = True,
            **corpusargs,
    ):
        """
        Initialize the eng corpus of the MIT Movie Corpus (it has simpler queries compared to the trivia10k13 corpus)
        in BIO format. The first time you call this constructor it will automatically download the dataset.
        :param base_path: Default is None, meaning that corpus gets auto-downloaded and loaded. You can override this
        to point to a different folder but typically this should not be necessary.
        :param tag_to_bioes: NER by default, need not be changed, but you could also select 'pos' to predict
        POS tags instead
        :param in_memory: If True, keeps dataset in memory giving speedups in training.
        """
        # column format
        columns = {0: "ner", 1: "text"}

        # dataset name
        dataset_name = self.__class__.__name__.lower()

        # data folder: default dataset folder is the cache root
        if type(base_path) == str:
            base_path: Path = Path(base_path)
        if not base_path:
            base_path: Path = Path(flair.cache_root) / "datasets"
        data_folder = base_path / dataset_name

        # download data if necessary
        mit_movie_path = "https://groups.csail.mit.edu/sls/downloads/movie/"
        train_file = "engtrain.bio"
        test_file = "engtest.bio"
        cached_path(f"{mit_movie_path}{train_file}", Path("datasets") / dataset_name)
        cached_path(f"{mit_movie_path}{test_file}", Path("datasets") / dataset_name)

        super(MIT_MOVIE_NER_SIMPLE, self).__init__(
            data_folder,
            columns,
            train_file=train_file,
            test_file=test_file,
            tag_to_bioes=tag_to_bioes,
            in_memory=in_memory,
            **corpusargs,
        )


class MIT_MOVIE_NER_COMPLEX(ColumnCorpus):
    def __init__(
            self,
            base_path: Union[str, Path] = None,
            tag_to_bioes: str = "ner",
            in_memory: bool = True,
            **corpusargs,
    ):
        """
        Initialize the trivia10k13 corpus of the MIT Movie Corpus (it has more complex queries compared to the eng corpus)
        in BIO format. The first time you call this constructor it will automatically download the dataset.
        :param base_path: Default is None, meaning that corpus gets auto-downloaded and loaded. You can override this
        to point to a different folder but typically this should not be necessary.
        :param tag_to_bioes: NER by default, need not be changed, but you could also select 'pos' to predict
        POS tags instead
        :param in_memory: If True, keeps dataset in memory giving speedups in training.
        """
        # column format
        columns = {0: "ner", 1: "text"}

        # dataset name
        dataset_name = self.__class__.__name__.lower()

        # data folder: default dataset folder is the cache root
        if type(base_path) == str:
            base_path: Path = Path(base_path)
        if not base_path:
            base_path: Path = Path(flair.cache_root) / "datasets"
        data_folder = base_path / dataset_name

        # download data if necessary
        mit_movie_path = "https://groups.csail.mit.edu/sls/downloads/movie/"
        train_file = "trivia10k13train.bio"
        test_file = "trivia10k13test.bio"
        cached_path(f"{mit_movie_path}{train_file}", Path("datasets") / dataset_name)
        cached_path(f"{mit_movie_path}{test_file}", Path("datasets") / dataset_name)

        super(MIT_MOVIE_NER_COMPLEX, self).__init__(
            data_folder,
            columns,
            train_file=train_file,
            test_file=test_file,
            tag_to_bioes=tag_to_bioes,
            in_memory=in_memory,
            **corpusargs,
        )


class MIT_RESTAURANT_NER(ColumnCorpus):
    def __init__(
            self,
            base_path: Union[str, Path] = None,
            tag_to_bioes: str = "ner",
            in_memory: bool = True,
            **corpusargs,
    ):
        """
        Initialize the experimental MIT Restaurant corpus available on https://groups.csail.mit.edu/sls/downloads/restaurant/.
        The first time you call this constructor it will automatically download the dataset.
        :param base_path: Default is None, meaning that corpus gets auto-downloaded and loaded. You can override this
        to point to a different folder but typically this should not be necessary.
        :param tag_to_bioes: NER by default, need not be changed, but you could also select 'pos' to predict
        POS tags instead
        :param in_memory: If True, keeps dataset in memory giving speedups in training.
        :param document_as_sequence: If True, all sentences of a document are read into a single Sentence object
        """
        if type(base_path) == str:
            base_path: Path = Path(base_path)

        # column format
        columns = {0: "text", 1: "ner"}

        # this dataset name
        dataset_name = self.__class__.__name__.lower()

        # default dataset folder is the cache root
        if not base_path:
            base_path = Path(flair.cache_root) / "datasets"
        data_folder = base_path / dataset_name

        # download data if necessary
        mit_restaurants_path = "https://megantosh.s3.eu-central-1.amazonaws.com/MITRestoCorpus/"
        cached_path(f"{mit_restaurants_path}test.txt", Path("datasets") / dataset_name)
        cached_path(f"{mit_restaurants_path}train.txt", Path("datasets") / dataset_name)

        super(MIT_RESTAURANT_NER, self).__init__(
            data_folder,
            columns,
            tag_to_bioes=tag_to_bioes,
            encoding="latin-1",
            in_memory=in_memory,
            **corpusargs,
        )


<<<<<<< HEAD
class NAIJA_PIDGIN_NER(ColumnCorpus):
=======
class KINYARWANDA_NER(ColumnCorpus):
>>>>>>> 6cf6c03c
    def __init__(
            self,
            base_path: Union[str, Path] = None,
            tag_to_bioes: str = "ner",
            in_memory: bool = True,
            **corpusargs,
    ):
<<<<<<< HEAD
        """
        Initialize the Naija Pidgin corpus for NER available on:
        https://github.com/masakhane-io/masakhane-ner/tree/main/data/pcm
        The first time you call this constructor it will automatically download the dataset.
        :param base_path: Default is None, meaning that corpus gets auto-downloaded and loaded. You can override this
        to point to a different folder but typically this should not be necessary.
        :param tag_to_bioes: NER by default, need not be changed, but you could also select 'pos' to predict
        POS tags instead
        :param in_memory: If True, keeps dataset in memory giving speedups in training.
        :param document_as_sequence: If True, all sentences of a document are read into a single Sentence object
        """
=======

>>>>>>> 6cf6c03c
        if type(base_path) == str:
            base_path: Path = Path(base_path)

        # column format
        columns = {0: "text", 1: "ner"}

        # this dataset name
        dataset_name = self.__class__.__name__.lower()

        # default dataset folder is the cache root
        if not base_path:
            base_path = Path(flair.cache_root) / "datasets"
        data_folder = base_path / dataset_name

        # download data if necessary
<<<<<<< HEAD
        corpus_path = "https://raw.githubusercontent.com/masakhane-io/masakhane-ner/main/data/pcm/"

        cached_path(f"{corpus_path}test.txt", Path("datasets") / dataset_name)
        cached_path(f"{corpus_path}train.txt", Path("datasets") / dataset_name)
        cached_path(f"{corpus_path}dev.txt", Path("datasets") / dataset_name)

        super(NAIJA_PIDGIN_NER, self).__init__(
=======
        ner_kinyarwanda_path = "https://raw.githubusercontent.com/masakhane-io/masakhane-ner/main/data/kin/"
        cached_path(f"{ner_kinyarwanda_path}test.txt", Path("datasets") / dataset_name)
        cached_path(f"{ner_kinyarwanda_path}train.txt", Path("datasets") / dataset_name)
        cached_path(f"{ner_kinyarwanda_path}dev.txt", Path("datasets") / dataset_name)


        super(KINYARWANDA_NER, self).__init__(
>>>>>>> 6cf6c03c
            data_folder,
            columns,
            tag_to_bioes=tag_to_bioes,
            in_memory=in_memory,
            **corpusargs,
        )


class NER_BASQUE(ColumnCorpus):
    def __init__(
            self,
            base_path: Union[str, Path] = None,
            tag_to_bioes: str = "ner",
            in_memory: bool = True,
            **corpusargs,
    ):
        if type(base_path) == str:
            base_path: Path = Path(base_path)

        # column format
        columns = {0: "text", 1: "ner"}

        # this dataset name
        dataset_name = self.__class__.__name__.lower()

        # default dataset folder is the cache root
        if not base_path:
            base_path = Path(flair.cache_root) / "datasets"
        data_folder = base_path / dataset_name

        # download data if necessary
        ner_basque_path = "http://ixa2.si.ehu.eus/eiec/"
        data_path = Path(flair.cache_root) / "datasets" / dataset_name
        data_file = data_path / "named_ent_eu.train"
        if not data_file.is_file():
            cached_path(
                f"{ner_basque_path}/eiec_v1.0.tgz", Path("datasets") / dataset_name
            )
            import tarfile, shutil

            with tarfile.open(
                    Path(flair.cache_root) / "datasets" / dataset_name / "eiec_v1.0.tgz",
                    "r:gz",
            ) as f_in:
                corpus_files = (
                    "eiec_v1.0/named_ent_eu.train",
                    "eiec_v1.0/named_ent_eu.test",
                )
                for corpus_file in corpus_files:
                    f_in.extract(corpus_file, data_path)
                    shutil.move(f"{data_path}/{corpus_file}", data_path)

        super(NER_BASQUE, self).__init__(
            data_folder, columns, tag_to_bioes=tag_to_bioes, in_memory=in_memory, **corpusargs,
        )


class NER_FINNISH(ColumnCorpus):
    def __init__(
            self,
            base_path: Union[str, Path] = None,
            tag_to_bioes: str = "ner",
            in_memory: bool = True,
            **corpusargs,
    ):
        if type(base_path) == str:
            base_path: Path = Path(base_path)

        # column format
        columns = {0: "text", 1: "ner"}

        # this dataset name
        dataset_name = self.__class__.__name__.lower()

        # default dataset folder is the cache root
        if not base_path:
            base_path = Path(flair.cache_root) / "datasets"
        data_folder = base_path / dataset_name

        # download data if necessary
        ner_finnish_path = "https://raw.githubusercontent.com/mpsilfve/finer-data/master/data/digitoday."
        cached_path(f"{ner_finnish_path}2014.train.csv", Path("datasets") / dataset_name)
        cached_path(f"{ner_finnish_path}2014.dev.csv", Path("datasets") / dataset_name)
        cached_path(f"{ner_finnish_path}2015.test.csv", Path("datasets") / dataset_name)

        _remove_lines_without_annotations(data_file=Path(data_folder / "digitoday.2015.test.csv"))

        super(NER_FINNISH, self).__init__(
            data_folder, columns, tag_to_bioes=tag_to_bioes, in_memory=in_memory, skip_first_line=True, **corpusargs,
        )


def _remove_lines_without_annotations(data_file: Union[str, Path] = None):
    with open(data_file, 'r') as f:
        lines = f.readlines()
    with open(data_file, 'w') as f:
        for line in lines:
            if len(line.split()) != 1:
                f.write(line)


class NER_SWEDISH(ColumnCorpus):
    def __init__(
            self,
            base_path: Union[str, Path] = None,
            tag_to_bioes: str = "ner",
            in_memory: bool = True,
            **corpusargs,
    ):
        """
        Initialize the NER_SWEDISH corpus for Swedish. The first time you call this constructor it will automatically
        download the dataset.
        :param base_path: Default is None, meaning that corpus gets auto-downloaded and loaded. You can override this
        to point to a different folder but typically this should not be necessary.
        :param in_memory: If True, keeps dataset in memory giving speedups in training.
        :param document_as_sequence: If True, all sentences of a document are read into a single Sentence object
        """

        if type(base_path) == str:
            base_path: Path = Path(base_path)

        # column format
        columns = {0: "text", 1: "ner"}

        # this dataset name
        dataset_name = self.__class__.__name__.lower()

        # default dataset folder is the cache root
        if not base_path:
            base_path = Path(flair.cache_root) / "datasets"
        data_folder = base_path / dataset_name

        # download data if necessary
        ner_spraakbanken_path = "https://raw.githubusercontent.com/klintan/swedish-ner-corpus/master/"
        cached_path(f"{ner_spraakbanken_path}test_corpus.txt", Path("datasets") / dataset_name)
        cached_path(f"{ner_spraakbanken_path}train_corpus.txt", Path("datasets") / dataset_name)

        # data is not in IOB2 format. Thus we transform it to IOB2
        add_IOB2_tags(data_file=Path(data_folder / "test_corpus.txt"))
        add_IOB2_tags(data_file=Path(data_folder / "train_corpus.txt"))

        super(NER_SWEDISH, self).__init__(
            data_folder,
            columns,
            tag_to_bioes=tag_to_bioes,
            in_memory=in_memory,
            **corpusargs,
        )


class SEC_FILLINGS(ColumnCorpus):
    def __init__(
            self,
            base_path: Union[str, Path] = None,
            tag_to_bioes: str = "ner",
            in_memory: bool = True,
            **corpusargs,
    ):

        if type(base_path) == str:
            base_path: Path = Path(base_path)

        # column format
        columns = {0: "text", 1: "pos", 3: "ner"}

        # this dataset name
        dataset_name = self.__class__.__name__.lower()

        # default dataset folder is the cache root
        if not base_path:
            base_path = Path(flair.cache_root) / "datasets"
        data_folder = base_path / dataset_name

        # download data if necessary
        SEC_FILLINGS_Path = "https://raw.githubusercontent.com/juand-r/entity-recognition-datasets/master/data/SEC-filings/CONLL-format/data/"
        cached_path(f"{SEC_FILLINGS_Path}test/FIN3.txt", Path("datasets") / dataset_name)
        cached_path(f"{SEC_FILLINGS_Path}train/FIN5.txt", Path("datasets") / dataset_name)

        super(SEC_FILLINGS, self).__init__(
            data_folder,
            columns,
            tag_to_bioes=tag_to_bioes,
            encoding="utf-8",
            in_memory=in_memory,
            train_file='FIN5.txt',
            test_file="FIN3.txt",
            skip_first_line=True,
            **corpusargs,
        )


class SEMEVAL2017(ColumnCorpus):
    def __init__(
            self,
            base_path: Union[str, Path] = None,
            tag_to_bioes: str = "keyword",
            in_memory: bool = True,
            **corpusargs,
    ):

        if type(base_path) == str:
            base_path: Path = Path(base_path)

        # column format
        columns = {0: "text", 1: "keyword"}

        # this dataset name
        dataset_name = self.__class__.__name__.lower()

        # default dataset folder is the cache root
        if not base_path:
            base_path = Path(flair.cache_root) / "datasets"
        data_folder = base_path / dataset_name

        semeval2017_path = "https://raw.githubusercontent.com/midas-research/keyphrase-extraction-as-sequence-labeling-data/master/SemEval-2017"
        cached_path(f"{semeval2017_path}/train.txt", Path("datasets") / dataset_name)
        cached_path(f"{semeval2017_path}/test.txt", Path("datasets") / dataset_name)
        cached_path(f"{semeval2017_path}/dev.txt", Path("datasets") / dataset_name)

        super(SEMEVAL2017, self).__init__(
            data_folder, columns, tag_to_bioes=tag_to_bioes, in_memory=in_memory, **corpusargs,
        )


class SEMEVAL2010(ColumnCorpus):
    def __init__(
            self,
            base_path: Union[str, Path] = None,
            tag_to_bioes: str = "keyword",
            in_memory: bool = True,
            **corpusargs,
    ):

        if type(base_path) == str:
            base_path: Path = Path(base_path)

        # column format
        columns = {0: "text", 1: "keyword"}

        # this dataset name
        dataset_name = self.__class__.__name__.lower()

        # default dataset folder is the cache root
        if not base_path:
            base_path = Path(flair.cache_root) / "datasets"
        data_folder = base_path / dataset_name

        semeval2010_path = "https://raw.githubusercontent.com/midas-research/keyphrase-extraction-as-sequence-labeling-data/master/processed_semeval-2010"
        cached_path(f"{semeval2010_path}/train.txt", Path("datasets") / dataset_name)
        cached_path(f"{semeval2010_path}/test.txt", Path("datasets") / dataset_name)

        super(SEMEVAL2010, self).__init__(
            data_folder, columns, tag_to_bioes=tag_to_bioes, in_memory=in_memory, **corpusargs,
        )


class TURKU_NER(ColumnCorpus):
    def __init__(
            self,
            base_path: Union[str, Path] = None,
            tag_to_bioes: str = "ner",
            in_memory: bool = True,
            **corpusargs,
    ):
        """
        Initialize the Finnish TurkuNER corpus. The first time you call this constructor it will automatically
        download the dataset.
        :param base_path: Default is None, meaning that corpus gets auto-downloaded and loaded. You can override this
        to point to a different folder but typically this should not be necessary.
        :param tag_to_bioes: NER by default, need not be changed, but you could also select 'pos' to predict
        POS tags instead
        :param in_memory: If True, keeps dataset in memory giving speedups in training.
        :param document_as_sequence: If True, all sentences of a document are read into a single Sentence object
        """
        if type(base_path) == str:
            base_path: Path = Path(base_path)

        # column format
        columns = {0: "text", 1: "ner"}

        # this dataset name
        dataset_name = self.__class__.__name__.lower()

        # default dataset folder is the cache root
        if not base_path:
            base_path = Path(flair.cache_root) / "datasets"
        data_folder = base_path / dataset_name

        # download data if necessary
        conll_path = "https://raw.githubusercontent.com/TurkuNLP/turku-ner-corpus/master/data/conll"
        dev_file = "dev.tsv"
        test_file = "test.tsv"
        train_file = "train.tsv"
        cached_path(f"{conll_path}/{dev_file}", Path("datasets") / dataset_name)
        cached_path(f"{conll_path}/{test_file}", Path("datasets") / dataset_name)
        cached_path(f"{conll_path}/{train_file}", Path("datasets") / dataset_name)

        super(TURKU_NER, self).__init__(
            data_folder,
            columns,
            dev_file=dev_file,
            test_file=test_file,
            train_file=train_file,
            column_delimiter="\t",
            tag_to_bioes=tag_to_bioes,
            encoding="latin-1",
            in_memory=in_memory,
            document_separator_token="-DOCSTART-",
            **corpusargs,
        )


class TWITTER_NER(ColumnCorpus):
    def __init__(
            self,
            base_path: Union[str, Path] = None,
            tag_to_bioes: str = "ner",
            in_memory: bool = True,
            **corpusargs,
    ):
        """
        Initialize a dataset called twitter_ner which can be found on the following page:
        https://raw.githubusercontent.com/aritter/twitter_nlp/master/data/annotated/ner.txt.

        The first time you call this constructor it will automatically
        download the dataset.
        :param base_path: Default is None, meaning that corpus gets auto-downloaded and loaded. You can override this
        to point to a different folder but typically this should not be necessary.
        :param tag_to_bioes: NER by default, need not be changed
        :param in_memory: If True, keeps dataset in memory giving speedups in training.
        :param document_as_sequence: If True, all sentences of a document are read into a single Sentence object
        """
        if type(base_path) == str:
            base_path: Path = Path(base_path)

        # column format
        columns = {0: 'text', 1: 'ner'}

        # this dataset name
        dataset_name = self.__class__.__name__.lower()

        # default dataset folder is the cache root
        if not base_path:
            base_path = Path(flair.cache_root) / "datasets"
        data_folder = base_path / dataset_name

        # download data if necessary
        twitter_ner_path = "https://raw.githubusercontent.com/aritter/twitter_nlp/master/data/annotated/"
        cached_path(f"{twitter_ner_path}ner.txt", Path("datasets") / dataset_name)

        super(TWITTER_NER, self).__init__(
            data_folder,
            columns,
            tag_to_bioes=tag_to_bioes,
            encoding="latin-1",
            train_file="ner.txt",
            in_memory=in_memory,
            **corpusargs,
        )


def from_ufsac_to_conll(xml_file: Union[str, Path], conll_file: Union[str, Path], encoding: str = "utf8",
                        cut_multisense: bool = True):
    """
    Function that converts the UFSAC format into the needed CoNLL format in a new file. The IOB2 format will be used if
    chunks reside within the data.
    Parameters
    ----------
    xml_file : Union[str, Path]
        Path to the xml file.
    conll_file : Union[str, Path]
        Path for the new conll file.
    encoding : str, optional
        Encoding used in open function. The default is "utf8".
    cut_multisense : bool, optional
        Boolean that determines whether or not the wn30_key tag should be cut if it contains multiple possible senses.
        If True only the first listed sense will be used. Otherwise the whole list of senses will be detected
        as one new sense. The default is True.

    """

    def add_tag(string: str):
        """
        Function that extracts a tag from a string and writes it correctly in the new file.
        Parameters
        ----------
        string : str
            String that contains a tag to extract.
        """

        tag_start = string.find('"') + 1

        if string.count('%') > 1 and cut_multisense is True:  # check for multisense

            tag_end = string.find(';', tag_start)

        else:

            tag_end = string.find('"', tag_start)

        tag = string[tag_start:tag_end]
        temp.append(tag)
        f.write(' B-' + tag)

    with open(file=xml_file, mode='r', encoding=encoding) as f:  # get file lines

        lines = f.readlines()

    with open(file=conll_file, mode='w', encoding=encoding) as f:  # alter file to CoNLL format

        for line in lines:

            line_list = line.split()

            if len(line_list) > 3:  # sentence parts have at least 4 tokens

                # tokens to ignore (edit here for variation)
                blacklist = ['<word', 'wn1', 'wn2', 'id=']

                # counter to keep track how many tags have been found in line
                ctr = 0

                # variable to count of how many words a chunk consists
                words = 1

                # indicates if surface form is chunk or not
                is_chunk = False

                # array to save tags temporarily for handling chunks
                temp = []

                for token in line_list:

                    if any(substring in token for substring in blacklist):
                        continue

                    if 'surface_form=' in token:

                        # cut token to get chunk
                        chunk_start = token.find('"') + 1
                        chunk_end = token.find('"', chunk_start)
                        chunk = token[chunk_start:chunk_end]

                        for character in chunk:

                            if '_' in character:
                                words += 1

                        if words > 1:  # gather single words of chunk

                            is_chunk = True

                            # save single words of chunk
                            chunk_parts = []

                            # handle first word of chunk
                            word_start = 0
                            word_end = chunk.find('_', word_start)
                            f.write(chunk[word_start:word_end])
                            word_start = word_end + 1

                            for _ in range(words - 1):

                                word_end = chunk.find('_', word_start)

                                if word_end == -1:

                                    chunk_parts.append(chunk[word_start:])

                                else:

                                    chunk_parts.append(chunk[word_start:word_end])

                                word_start = word_end + 1

                        else:

                            f.write(chunk)

                        ctr += 1
                        continue

                    elif 'pos=' in token:

                        if ctr != 2:
                            temp.append(' O')
                            f.write(' O')

                        add_tag(token)
                        ctr = 3
                        continue

                    elif '"' in token:

                        add_tag(token)
                        ctr += 1
                        continue

                    else:

                        # edit here for variation
                        for _ in range(4 - ctr):
                            temp.append(' O')
                            f.write(' O')

                        f.write('\n')

                if is_chunk:  # handle chunks

                    for word in chunk_parts:

                        f.write(word)

                        for elem in temp:

                            if ' O' in elem:

                                f.write(elem)

                            else:

                                f.write(' I-' + elem)

                        f.write('\n')

            elif line_list[0] == '</sentence>':  # handle end of sentence

                f.write('\n')


def determine_conll_file(file: str, data_folder: str, cut_multisense: bool = True):
    """
    Function that returns the given file in the CoNLL format.
    ----------
    string : str
        String that contains the name of the file.
    data_folder : str
        String that contains the name of the folder in which the CoNLL file should reside.
    cut_multisense : bool, optional
        Boolean that determines whether or not the wn30_key tag should be cut if it contains multiple possible senses.
        If True only the first listed sense will be used. Otherwise the whole list of senses will be detected
        as one new sense. The default is True.
    """

    # check if converted file exists

    if file is not None and not '.conll' in file:

        if cut_multisense is True:

            conll_file = file[:-4] + '_cut.conll'

        else:

            conll_file = file[:-3] + 'conll'

        path_to_conll_file = data_folder / conll_file

        if not path_to_conll_file.exists():
            # convert the file to CoNLL

            from_ufsac_to_conll(xml_file=Path(data_folder / file),
                                conll_file=Path(data_folder / conll_file),
                                encoding="latin-1",
                                cut_multisense=cut_multisense)

        return conll_file

    else:

        return file


class WSD_UFSAC(ColumnCorpus):
    def __init__(
            self,
            base_path: Union[str, Path] = None,
            in_memory: bool = True,
            train_file: str = None,
            dev_file: str = None,
            test_file: str = None,
            cut_multisense: bool = True,
            **corpusargs,
    ):
        """
        Initialize a custom corpus with any two WSD datasets in the UFSAC format. This is only possible if you've
        manually downloaded the WSD datasets in UFSAC format to your machine.
        Obtain the most recent datasets from https://drive.google.com/file/d/1Oigo3kzRosz2VjyA44vpJZ58tDFyLRMO and copy
        up to three of the datasets in a folder called 'wsd_ufsac'.Then set the base_path parameter in the constructor
        to the path to the parent directory where the 'wsd_ufsac' folder resides and respectively set the train_file,
        dev_file and test_file parameter in the constructor according to the file names.
        :param base_path: Path to the custom WSD corpus ('wsd_ufsac' folder) on your machine
        :param in_memory: If True, keeps dataset in memory giving speedups in training.
        :param document_as_sequence: If True, all sentences of a document are read into a single Sentence object
        :param train_file: Name of the training dataset (e.g. 'semcor.xml')
        :param dev_file: Name of the development dataset
        :param test_file: Name of the testing dataset
        :param cut_multisense: Boolean that determines whether or not the wn30_key tag should be cut if it contains
                               multiple possible senses. If True only the first listed sense will be used and the
                               suffix '_cut' will be added to the name of the CoNLL file. Otherwise the whole list of
                               senses will be detected as one new sense. The default is True.
        """
        if type(base_path) == str:
            base_path: Path = Path(base_path)

        # column format
        #
        # since only the WordNet 3.0 version for senses is consistently available for all provided datasets we will
        # only consider this version
        #
        # also we ignore the id annotation used in datasets that were originally created for evaluation tasks
        #
        # if the other annotations should be needed simply add the columns in correct order according
        # to the chosen datasets here and respectively change the values of the blacklist array and
        # the range value of the else case in the token for loop in the from_ufsac_to_conll function

        columns = {0: "text", 1: "lemma", 2: "pos", 3: "wn30_key"}

        # this dataset name
        dataset_name = self.__class__.__name__.lower()

        # default dataset folder is the cache root
        if not base_path:
            base_path = Path(flair.cache_root) / "datasets"
        data_folder = base_path / dataset_name

        # check if data there
        if not data_folder.exists():
            log.warning("-" * 100)
            log.warning(f'WARNING: UFSAC corpus not found at "{data_folder}".')
            log.warning(
                'Necessary data can be found here: "https://drive.google.com/file/d/1Oigo3kzRosz2VjyA44vpJZ58tDFyLRMO"'
            )
            log.warning("-" * 100)

        # determine correct CoNLL files

        train_file = determine_conll_file(file=train_file, data_folder=data_folder, cut_multisense=cut_multisense)
        dev_file = determine_conll_file(file=dev_file, data_folder=data_folder, cut_multisense=cut_multisense)
        test_file = determine_conll_file(file=test_file, data_folder=data_folder, cut_multisense=cut_multisense)

        super(WSD_UFSAC, self).__init__(
            data_folder,
            columns,
            tag_to_bioes=None,
            encoding="latin-1",
            in_memory=in_memory,
            train_file=train_file,
            dev_file=dev_file,
            test_file=test_file,
            **corpusargs,
        )


def _download_wikiner(language_code: str, dataset_name: str):
    # download data if necessary
    wikiner_path = (
        "https://raw.githubusercontent.com/dice-group/FOX/master/input/Wikiner/"
    )
    lc = language_code

    data_file = (
            Path(flair.cache_root)
            / "datasets"
            / dataset_name
            / f"aij-wikiner-{lc}-wp3.train"
    )
    if not data_file.is_file():
        cached_path(
            f"{wikiner_path}aij-wikiner-{lc}-wp3.bz2", Path("datasets") / dataset_name
        )


class UP_CHINESE(ColumnCorpus):
    def __init__(
            self,
            base_path: Union[str, Path] = None,
            in_memory: bool = True,
            document_as_sequence: bool = False,
            **corpusargs,
    ):
        """
        Initialize the Chinese dataset from the Universal Propositions Bank, comming from that webpage:
        https://github.com/System-T/UniversalPropositions/tree/master/UP_Chinese

        :param base_path: Default is None, meaning that corpus gets auto-downloaded and loaded. You can override this
        to point to a different folder but typically this should not be necessary.
        :param in_memory: If True, keeps dataset in memory giving speedups in training.
        :param document_as_sequence: If True, all sentences of a document are read into a single Sentence object
        """
        if type(base_path) == str:
            base_path: Path = Path(base_path)

        # column format
        columns = {1: "text", 9: "frame"}

        # this dataset name
        dataset_name = self.__class__.__name__.lower()

        # default dataset folder is the cache root
        if not base_path:
            base_path = Path(flair.cache_root) / "datasets"
        data_folder = base_path / dataset_name

        # download data if necessary
        up_zh_path = "https://raw.githubusercontent.com/System-T/UniversalPropositions/master/UP_Chinese/"
        cached_path(f"{up_zh_path}zh-up-train.conllu", Path("datasets") / dataset_name)
        cached_path(f"{up_zh_path}zh-up-dev.conllu", Path("datasets") / dataset_name)
        cached_path(f"{up_zh_path}zh-up-test.conllu", Path("datasets") / dataset_name)

        super(UP_CHINESE, self).__init__(
            data_folder,
            columns,
            encoding="utf-8",
            train_file="zh-up-train.conllu",
            test_file="zh-up-test.conllu",
            dev_file="zh-up-dev.conllu",
            in_memory=in_memory,
            document_separator_token=None if not document_as_sequence else "-DOCSTART-",
            comment_symbol="#",
            **corpusargs,
        )


class UP_ENGLISH(ColumnCorpus):
    def __init__(
            self,
            base_path: Union[str, Path] = None,
            in_memory: bool = True,
            document_as_sequence: bool = False,
            **corpusargs,
    ):
        """
        Initialize the English dataset from the Universal Propositions Bank, comming from that webpage:
        https://github.com/System-T/UniversalPropositions.

        :param base_path: Default is None, meaning that corpus gets auto-downloaded and loaded. You can override this
        to point to a different folder but typically this should not be necessary.
        :param in_memory: If True, keeps dataset in memory giving speedups in training.
        :param document_as_sequence: If True, all sentences of a document are read into a single Sentence object
        """
        if type(base_path) == str:
            base_path: Path = Path(base_path)

        # column format
        columns = {1: "text", 10: "frame"}

        # this dataset name
        dataset_name = self.__class__.__name__.lower()

        # default dataset folder is the cache root
        if not base_path:
            base_path = Path(flair.cache_root) / "datasets"
        data_folder = base_path / dataset_name

        # download data if necessary
        up_en_path = "https://raw.githubusercontent.com/System-T/UniversalPropositions/master/UP_English-EWT/"
        cached_path(f"{up_en_path}en_ewt-up-train.conllu", Path("datasets") / dataset_name)
        cached_path(f"{up_en_path}en_ewt-up-dev.conllu", Path("datasets") / dataset_name)
        cached_path(f"{up_en_path}en_ewt-up-test.conllu", Path("datasets") / dataset_name)

        super(UP_ENGLISH, self).__init__(
            data_folder,
            columns,
            encoding="utf-8",
            train_file="en_ewt-up-train.conllu",
            test_file="en_ewt-up-test.conllu",
            dev_file="en_ewt-up-dev.conllu",
            in_memory=in_memory,
            document_separator_token=None if not document_as_sequence else "-DOCSTART-",
            comment_symbol="#",
            **corpusargs,
        )


class UP_FRENCH(ColumnCorpus):
    def __init__(
            self,
            base_path: Union[str, Path] = None,
            in_memory: bool = True,
            document_as_sequence: bool = False,
            **corpusargs,
    ):
        """
        Initialize the French dataset from the Universal Propositions Bank, comming from that webpage:
        https://github.com/System-T/UniversalPropositions.

        :param base_path: Default is None, meaning that corpus gets auto-downloaded and loaded. You can override this
        to point to a different folder but typically this should not be necessary.
        :param in_memory: If True, keeps dataset in memory giving speedups in training.
        :param document_as_sequence: If True, all sentences of a document are read into a single Sentence object
        """
        if type(base_path) == str:
            base_path: Path = Path(base_path)

        # column format
        columns = {1: "text", 9: "frame"}

        # this dataset name
        dataset_name = self.__class__.__name__.lower()

        # default dataset folder is the cache root
        if not base_path:
            base_path = Path(flair.cache_root) / "datasets"
        data_folder = base_path / dataset_name

        # download data if necessary
        up_fr_path = "https://raw.githubusercontent.com/System-T/UniversalPropositions/master/UP_French/"
        cached_path(f"{up_fr_path}fr-up-train.conllu", Path("datasets") / dataset_name)
        cached_path(f"{up_fr_path}fr-up-dev.conllu", Path("datasets") / dataset_name)
        cached_path(f"{up_fr_path}fr-up-test.conllu", Path("datasets") / dataset_name)

        super(UP_FRENCH, self).__init__(
            data_folder,
            columns,
            encoding="utf-8",
            train_file="fr-up-train.conllu",
            test_file="fr-up-test.conllu",
            dev_file="fr-up-dev.conllu",
            in_memory=in_memory,
            document_separator_token=None if not document_as_sequence else "-DOCSTART-",
            comment_symbol="#",
            **corpusargs,
        )


class UP_FINNISH(ColumnCorpus):
    def __init__(
            self,
            base_path: Union[str, Path] = None,
            in_memory: bool = True,
            document_as_sequence: bool = False,
            **corpusargs,
    ):
        """
        Initialize the Finnish dataset from the Universal Propositions Bank, comming from that webpage:
        https://github.com/System-T/UniversalPropositions/tree/master/UP_Finnish

        :param base_path: Default is None, meaning that corpus gets auto-downloaded and loaded. You can override this
        to point to a different folder but typically this should not be necessary.
        :param in_memory: If True, keeps dataset in memory giving speedups in training.
        :param document_as_sequence: If True, all sentences of a document are read into a single Sentence object
        """
        if type(base_path) == str:
            base_path: Path = Path(base_path)

        # column format
        columns = {1: "text", 9: "frame"}

        # this dataset name
        dataset_name = self.__class__.__name__.lower()

        # default dataset folder is the cache root
        if not base_path:
            base_path = Path(flair.cache_root) / "datasets"
        data_folder = base_path / dataset_name

        # download data if necessary
        up_fi_path = "https://raw.githubusercontent.com/System-T/UniversalPropositions/master/UP_Finnish/"
        cached_path(f"{up_fi_path}fi-up-train.conllu", Path("datasets") / dataset_name)
        cached_path(f"{up_fi_path}fi-up-dev.conllu", Path("datasets") / dataset_name)
        cached_path(f"{up_fi_path}fi-up-test.conllu", Path("datasets") / dataset_name)

        super(UP_FINNISH, self).__init__(
            data_folder,
            columns,
            encoding="utf-8",
            train_file="fi-up-train.conllu",
            test_file="fi-up-test.conllu",
            dev_file="fi-up-dev.conllu",
            in_memory=in_memory,
            document_separator_token=None if not document_as_sequence else "-DOCSTART-",
            comment_symbol="#",
            **corpusargs,
        )


class UP_GERMAN(ColumnCorpus):
    def __init__(
            self,
            base_path: Union[str, Path] = None,
            in_memory: bool = True,
            document_as_sequence: bool = False,
            **corpusargs,
    ):
        """
        Initialize the German dataset from the Universal Propositions Bank, comming from that webpage:
        https://github.com/System-T/UniversalPropositions.

        :param base_path: Default is None, meaning that corpus gets auto-downloaded and loaded. You can override this
        to point to a different folder but typically this should not be necessary.
        :param in_memory: If True, keeps dataset in memory giving speedups in training.
        :param document_as_sequence: If True, all sentences of a document are read into a single Sentence object
        """
        if type(base_path) == str:
            base_path: Path = Path(base_path)

        # column format
        columns = {1: "text", 9: "frame"}

        # this dataset name
        dataset_name = self.__class__.__name__.lower()

        # default dataset folder is the cache root
        if not base_path:
            base_path = Path(flair.cache_root) / "datasets"
        data_folder = base_path / dataset_name

        # download data if necessary
        up_de_path = "https://raw.githubusercontent.com/System-T/UniversalPropositions/master/UP_German/"
        cached_path(f"{up_de_path}de-up-train.conllu", Path("datasets") / dataset_name)
        cached_path(f"{up_de_path}de-up-dev.conllu", Path("datasets") / dataset_name)
        cached_path(f"{up_de_path}de-up-test.conllu", Path("datasets") / dataset_name)

        super(UP_GERMAN, self).__init__(
            data_folder,
            columns,
            encoding="utf-8",
            train_file="de-up-train.conllu",
            test_file="de-up-test.conllu",
            dev_file="de-up-dev.conllu",
            in_memory=in_memory,
            document_separator_token=None if not document_as_sequence else "-DOCSTART-",
            comment_symbol="#",
            **corpusargs,
        )


class UP_ITALIAN(ColumnCorpus):
    def __init__(
            self,
            base_path: Union[str, Path] = None,
            in_memory: bool = True,
            document_as_sequence: bool = False,
            **corpusargs,
    ):
        """
        Initialize the Italian dataset from the Universal Propositions Bank, comming from that webpage:
        https://github.com/System-T/UniversalPropositions/tree/master/UP_Italian

        :param base_path: Default is None, meaning that corpus gets auto-downloaded and loaded. You can override this
        to point to a different folder but typically this should not be necessary.
        :param in_memory: If True, keeps dataset in memory giving speedups in training.
        :param document_as_sequence: If True, all sentences of a document are read into a single Sentence object
        """
        if type(base_path) == str:
            base_path: Path = Path(base_path)

        # column format
        columns = {1: "text", 9: "frame"}

        # this dataset name
        dataset_name = self.__class__.__name__.lower()

        # default dataset folder is the cache root
        if not base_path:
            base_path = Path(flair.cache_root) / "datasets"
        data_folder = base_path / dataset_name

        # download data if necessary
        up_it_path = "https://raw.githubusercontent.com/System-T/UniversalPropositions/master/UP_Italian/"
        cached_path(f"{up_it_path}it-up-train.conllu", Path("datasets") / dataset_name)
        cached_path(f"{up_it_path}it-up-dev.conllu", Path("datasets") / dataset_name)
        cached_path(f"{up_it_path}it-up-test.conllu", Path("datasets") / dataset_name)

        super(UP_ITALIAN, self).__init__(
            data_folder,
            columns,
            encoding="utf-8",
            train_file="it-up-train.conllu",
            test_file="it-up-test.conllu",
            dev_file="it-up-dev.conllu",
            in_memory=in_memory,
            document_separator_token=None if not document_as_sequence else "-DOCSTART-",
            comment_symbol="#",
            **corpusargs,
        )


class UP_SPANISH(ColumnCorpus):
    def __init__(
            self,
            base_path: Union[str, Path] = None,
            in_memory: bool = True,
            document_as_sequence: bool = False,
            **corpusargs,
    ):
        """
        Initialize the Spanish dataset from the Universal Propositions Bank, comming from that webpage:
        https://github.com/System-T/UniversalPropositions

        :param base_path: Default is None, meaning that corpus gets auto-downloaded and loaded. You can override this
        to point to a different folder but typically this should not be necessary.
        :param in_memory: If True, keeps dataset in memory giving speedups in training.
        :param document_as_sequence: If True, all sentences of a document are read into a single Sentence object
        """
        if type(base_path) == str:
            base_path: Path = Path(base_path)

        # column format
        columns = {1: "text", 9: "frame"}

        # this dataset name
        dataset_name = self.__class__.__name__.lower()

        # default dataset folder is the cache root
        if not base_path:
            base_path = Path(flair.cache_root) / "datasets"
        data_folder = base_path / dataset_name

        # download data if necessary
        up_es_path = "https://raw.githubusercontent.com/System-T/UniversalPropositions/master/UP_Spanish/"
        cached_path(f"{up_es_path}es-up-train.conllu", Path("datasets") / dataset_name)
        cached_path(f"{up_es_path}es-up-dev.conllu", Path("datasets") / dataset_name)
        cached_path(f"{up_es_path}es-up-test.conllu", Path("datasets") / dataset_name)

        super(UP_SPANISH, self).__init__(
            data_folder,
            columns,
            encoding="utf-8",
            train_file="es-up-train.conllu",
            test_file="es-up-test.conllu",
            dev_file="es-up-dev.conllu",
            in_memory=in_memory,
            document_separator_token=None if not document_as_sequence else "-DOCSTART-",
            comment_symbol="#",
            **corpusargs,
        )


class UP_SPANISH_ANCORA(ColumnCorpus):
    def __init__(
            self,
            base_path: Union[str, Path] = None,
            in_memory: bool = True,
            document_as_sequence: bool = False,
            **corpusargs,
    ):
        """
        Initialize the Spanish AnCora dataset from the Universal Propositions Bank, comming from that webpage:
        https://github.com/System-T/UniversalPropositions

        :param base_path: Default is None, meaning that corpus gets auto-downloaded and loaded. You can override this
        to point to a different folder but typically this should not be necessary.
        :param in_memory: If True, keeps dataset in memory giving speedups in training.
        :param document_as_sequence: If True, all sentences of a document are read into a single Sentence object
        """
        if type(base_path) == str:
            base_path: Path = Path(base_path)

        # column format
        columns = {1: "text", 9: "frame"}

        # this dataset name
        dataset_name = self.__class__.__name__.lower()

        # default dataset folder is the cache root
        if not base_path:
            base_path = Path(flair.cache_root) / "datasets"
        data_folder = base_path / dataset_name

        # download data if necessary
        up_es_path = "https://raw.githubusercontent.com/System-T/UniversalPropositions/master/UP_Spanish-AnCora/"
        cached_path(f"{up_es_path}es_ancora-up-train.conllu", Path("datasets") / dataset_name)
        cached_path(f"{up_es_path}es_ancora-up-dev.conllu", Path("datasets") / dataset_name)
        cached_path(f"{up_es_path}es_ancora-up-test.conllu", Path("datasets") / dataset_name)

        super(UP_SPANISH_ANCORA, self).__init__(
            data_folder,
            columns,
            encoding="utf-8",
            train_file="es_ancora-up-train.conllu",
            test_file="es_ancora-up-test.conllu",
            dev_file="es_ancora-up-dev.conllu",
            in_memory=in_memory,
            document_separator_token=None if not document_as_sequence else "-DOCSTART-",
            comment_symbol="#",
            **corpusargs,
        )


class WEIBO_NER(ColumnCorpus):
    def __init__(
            self,
            base_path: Union[str, Path] = None,
            tag_to_bioes: str = "ner",
            in_memory: bool = True,
            document_as_sequence: bool = False,
            **corpusargs,
    ):
        """
        Initialize the WEIBO_NER corpus . The first time you call this constructor it will automatically
        download the dataset.
        :param base_path: Default is None, meaning that corpus gets auto-downloaded and loaded. You can override this
        to point to a different folder but typically this should not be necessary.
        :param tag_to_bioes: NER by default, need not be changed, but you could also select 'pos' to predict
        POS tags instead
        :param in_memory: If True, keeps dataset in memory giving speedups in training.
        :param document_as_sequence: If True, all sentences of a document are read into a single Sentence object
        """
        if type(base_path) == str:
            base_path: Path = Path(base_path)

        # column format
        columns = {0: 'text', 1: 'ner'}

        # this dataset name
        dataset_name = self.__class__.__name__.lower()

        # default dataset folder is the cache root
        if not base_path:
            base_path = Path(flair.cache_root) / "datasets"
        data_folder = base_path / dataset_name

        # download data if necessary
        weiboNER_conll_path = "https://raw.githubusercontent.com/87302380/WEIBO_NER/main/data/"
        cached_path(f"{weiboNER_conll_path}weiboNER_2nd_conll_format.train", Path("datasets") / dataset_name)
        cached_path(f"{weiboNER_conll_path}weiboNER_2nd_conll_format.test", Path("datasets") / dataset_name)
        cached_path(f"{weiboNER_conll_path}weiboNER_2nd_conll_format.dev", Path("datasets") / dataset_name)

        super(WEIBO_NER, self).__init__(
            data_folder,
            columns,
            tag_to_bioes=tag_to_bioes,
            encoding="utf-8",
            in_memory=in_memory,
            train_file="weiboNER_2nd_conll_format.train",
            test_file="weiboNER_2nd_conll_format.test",
            dev_file="weiboNER_2nd_conll_format.dev",
            document_separator_token=None if not document_as_sequence else "-DOCSTART-",
            **corpusargs,
        )


class WIKIANN(MultiCorpus):
    def __init__(
            self,
            languages: Union[str, List[str]],
            base_path: Union[str, Path] = None,
            tag_to_bioes: str = "ner",
            in_memory: bool = False,
    ):
        """
        WkiAnn corpus for cross-lingual NER consisting of datasets from 282 languages that exist
        in Wikipedia. See https://elisa-ie.github.io/wikiann/ for details and for the languages and their
        respective abbreveations, i.e. "en" for english. (license: https://opendatacommons.org/licenses/by/)
        Parameters
        ----------
        languages : Union[str, List[str]]
            Should be an abbreviation of a language ("en", "de",..) or a list of abbreviations.
            The datasets of all passed languages will be saved in one MultiCorpus.
            (Note that, even though listed on https://elisa-ie.github.io/wikiann/ some datasets are empty.
            This includes "aa", "cho", "ho", "hz", "ii", "jam", "kj", "kr", "mus", "olo" and "tcy".)
        base_path : Union[str, Path], optional
            Default is None, meaning that corpus gets auto-downloaded and loaded. You can override this
            to point to a different folder but typically this should not be necessary.
        tag_to_bioes : str, optional
            The data is in bio-format. It will by default (with the string "ner" as value) be transformed
            into the bioes format. If you dont want that set it to None.

        """
        if type(languages) == str:
            languages = [languages]

        if type(base_path) == str:
            base_path: Path = Path(base_path)

        # column format
        columns = {0: "text", 1: "ner"}

        # this dataset name
        dataset_name = "wikiann"

        # default dataset folder is the cache root
        if not base_path:
            base_path = Path(flair.cache_root) / "datasets"
        data_folder = base_path / dataset_name

        # For each language in languages, the file is downloaded if not existent
        # Then a comlumncorpus of that data is created and saved in a list
        # this list is handed to the multicorpus

        # list that contains the columncopora
        corpora = []

        google_drive_path = 'https://drive.google.com/uc?id='
        # download data if necessary
        first = True
        for language in languages:

            language_folder = data_folder / language
            file_name = 'wikiann-' + language + '.bio'

            # if language not downloaded yet, download it
            if not language_folder.exists():
                if first == True:
                    import gdown
                    import tarfile
                    first = False
                # create folder
                os.makedirs(language_folder)
                # get google drive id from list
                google_id = google_drive_id_from_language_name(language)
                url = google_drive_path + google_id

                # download from google drive
                gdown.download(url, str(language_folder / language) + '.tar.gz')

                # unzip
                print("Extract data...")
                tar = tarfile.open(str(language_folder / language) + '.tar.gz', "r:gz")
                # tar.extractall(language_folder,members=[tar.getmember(file_name)])
                tar.extract(file_name, str(language_folder))
                tar.close()
                print('...done.')

                # transform data into required format
                # the processed dataset has the additional ending "_new"
                print("Process dataset...")
                silver_standard_to_simple_ner_annotation(str(language_folder / file_name))
                # remove the unprocessed dataset
                os.remove(str(language_folder / file_name))
                print('...done.')

            # initialize comlumncorpus and add it to list
            print("Read data into corpus...")
            corp = ColumnCorpus(data_folder=language_folder,
                                column_format=columns,
                                train_file=file_name + '_new',
                                tag_to_bioes=tag_to_bioes,
                                in_memory=in_memory,
                                )
            corpora.append(corp)
            print("...done.")

        super(WIKIANN, self).__init__(
            corpora, name='wikiann',
        )


def silver_standard_to_simple_ner_annotation(data_file: Union[str, Path]):
    f_read = open(data_file, 'r', encoding='utf-8')
    f_write = open(data_file + '_new', 'w+', encoding='utf-8')
    while True:
        line = f_read.readline()
        if line:
            if line == '\n':
                f_write.write(line)
            else:
                liste = line.split()
                f_write.write(liste[0] + ' ' + liste[-1] + '\n')
        else:
            break
    f_read.close()
    f_write.close()


def google_drive_id_from_language_name(language):
    languages_ids = {
        'aa': '1tDDlydKq7KQQ3_23Ysbtke4HJOe4snIk',  # leer
        'ab': '1hB8REj2XA_0DjI9hdQvNvSDpuBIb8qRf',
        'ace': '1WENJS2ppHcZqaBEXRZyk2zY-PqXkTkgG',
        'ady': '1n6On8WWDHxEoybj7F9K15d_fkGPy6KgO',
        'af': '1CPB-0BD2tg3zIT60D3hmJT0i5O_SKja0',
        'ak': '1l2vlGHnQwvm9XhW5S-403fetwUXhBlZm',
        'als': '196xyYjhbie7sYLHLZHWkkurOwQLi8wK-',
        'am': '1ug1IEoExKD3xWpvfZprAPSQi82YF9Cet',
        'an': '1DNLgPOAOsGZBYd6rC5ddhzvc9_DtWnk2',
        'ang': '1W_0ti7Tl8AkqM91lRCMPWEuUnPOAZroV',
        'ar': '1tyvd32udEQG_cNeVpaD5I2fxvCc6XKIS',
        'arc': '1hSOByStqPmP3b9HfQ39EclUZGo8IKCMb',
        'arz': '1CKW5ZhxTpIHmc8Jt5JLz_5O6Cr8Icsan',
        'as': '12opBoIweBLM8XciMHT4B6-MAaKdYdvpE',
        'ast': '1rp64PxGZBDfcw-tpFBjLg_ddLDElG1II',
        'av': '1hncGUrkG1vwAAQgLtwOf41BWkHkEvdss',
        'ay': '1VmIsWpMTz442b4Mx798ZOgtB9vquKQtf',
        'az': '1FXDXsvBSdqc7GGIDZv0hqBOaaw12Ip2-',
        'azb': '1amVqOuHLEkhjn8rkGUl-mXdZlaACWyNT',
        'ba': '1aLx1d8GagI11VZVYOGQy0BEePeqoT0x3',
        'bar': '1JZ8-k8ZmnpWYI_Yl_cBBgjVdxoM9Daci',
        'bat-smg': '1trxKXDFSeKsygTMKi-ZqXSJs7F90k5a8',
        'bcl': '1Hs0k7KVZ2DPsqroZ4cUKcwZG4HdPV794',
        'be-x-old': '1gaK-spj1m6eGYQ-SsngLxxLUvP1VRk08',
        'be': '1_ttfOSy9BzCRkIT_p3mImT82XRPpEiuH',
        'bg': '1Iug6gYKemb0OrLTUrKDc_c66YGypTfCF',
        'bh': '12OcSFLu940A8tVQLxI8pnxKBpTeZHmrh',
        'bi': '1rftVziS_pqARx4mvLJC0sKLY-OL5ZIjE',
        'bjn': '1n17mkRjPUAOWQk5LQs2C3Tz3ShxK0enZ',
        'bm': '1284dwO_sfdsWE7FR06HhfBRUb8ePesKR',
        'bn': '1K2DM1mT4hkr6NlAIBTj95BeVXcgvpgDm',
        'bo': '1SzGHDVK-OguKdjZ4DXWiOJVrie1iHeWm',
        'bpy': '1m-e5EoruJufvwBEgJLmJtx6jzx64pYN2',
        'br': '1xdaBoJ1DnwI0iEq7gQN1dWcABAs_bM9H',
        'bs': '167dsB01trMYFQl8FshtIdfhjw7IfVKbk',
        'bug': '1yCnevM9_KJzFk27Vxsva_20OacLo4Uam',
        'bxr': '1DlByAX3zB-9UyEAVD4wtX-R7mXC-8xum',
        'ca': '1LuUgbd9sGa-5Ahcsy31EK89a3WOowftY',
        'cbk-zam': '1kgF8xoD-kIOWZET_9kp_4yNX6AAXn6PI',
        'cdo': '14x1y6611G-UAEGq92QEHRpreVkYnoUCw',
        'ce': '1QUUCVKA-fkiCHd3KT3zUWefaWnxzlZLu',
        'ceb': '1DJZE9RfaMoPNXHI73KBXAm4YSe-_YCUk',
        'ch': '1YzAfhmatkmTpkZbAcD6X83epCgzD5S2_',
        'cho': '1ciY0vF3c5a2mTOo_k32A2wMs0klK98Kb',  # leer
        'chr': '1EHaxz1UZHn7v2bbRzCLAhPsNtRzrG3Ae',
        'chy': '1nNWwMAJr1KNdz3bHf6uIn-thZCknlTeB',
        'ckb': '1llpaftcUSiXCZQZMdAqaJSrhwMdcf9IV',
        'co': '1ZP-8oWgMYfW7a6w6ygEFkKDGbN39QnDn',
        'cr': '1ST0xRicLAG4JdCZwGdaY-0pEXooQh7e6',
        'crh': '1Jmpq2XVYUR_XaXU5XNhtOMnz-qkpsgpE',
        'cs': '1Vydyze-jBkK_S1uV5ewV_Y6dbwhXr7lk',
        'csb': '1naUyF74lZPnnopXdOqf5Xor2kT4WoHfS',
        'cu': '1EN5dVTU6jc7YOYPCHq8EYUF31HlMUKs7',
        'cv': '1gEUAlqYSSDI4TrWCqP1LUq2n0X1XEjN3',
        'cy': '1q5g6NJE5GXf65Vc_P4BnUMHQ49Prz-J1',
        'da': '11onAGOLkkqrIwM784siWlg-cewa5WKm8',
        'de': '1f9nWvNkCCy6XWhd9uf4Dq-2--GzSaYAb',
        'diq': '1IkpJaVbEOuOs9qay_KG9rkxRghWZhWPm',
        'dsb': '1hlExWaMth-2eVIQ3i3siJSG-MN_7Z6MY',
        'dv': '1WpCrslO4I7TMb2uaKVQw4U2U8qMs5szi',
        'dz': '10WX52ePq2KfyGliwPvY_54hIjpzW6klV',
        'ee': '1tYEt3oN2KPzBSWrk9jpCqnW3J1KXdhjz',
        'el': '1cxq4NUYmHwWsEn5waYXfFSanlINXWLfM',
        'eml': '17FgGhPZqZNtzbxpTJOf-6nxEuI5oU4Vd',
        'en': '1mqxeCPjxqmO7e8utj1MQv1CICLFVvKa-',
        'eo': '1YeknLymGcqj44ug2yd4P7xQVpSK27HkK',
        'es': '1Dnx3MVR9r5cuoOgeew2gT8bDvWpOKxkU',
        'et': '1Qhb3kYlQnLefWmNimdN_Vykm4mWzbcWy',
        'eu': '1f613wH88UeITYyBSEMZByK-nRNMwLHTs',
        'ext': '1D0nLOZ3aolCM8TShIRyCgF3-_MhWXccN',
        'fa': '1QOG15HU8VfZvJUNKos024xI-OGm0zhEX',
        'ff': '1h5pVjxDYcq70bSus30oqi9KzDmezVNry',
        'fi': '1y3Kf6qYsSvL8_nSEwE1Y6Bf6ninaPvqa',
        'fiu-vro': '1oKUiqG19WgPd3CCl4FGudk5ATmtNfToR',
        'fj': '10xDMuqtoTJlJFp5ghbhKfNWRpLDK3W4d',
        'fo': '1RhjYqgtri1276Be1N9RrNitdBNkpzh0J',
        'fr': '1sK_T_-wzVPJYrnziNqWTriU52rEsXGjn',
        'frp': '1NUm8B2zClBcEa8dHLBb-ZgzEr8phcQyZ',
        'frr': '1FjNqbIUlOW1deJdB8WCuWjaZfUzKqujV',
        'fur': '1oqHZMK7WAV8oHoZLjGR0PfmO38wmR6XY',
        'fy': '1DvnU6iaTJc9bWedmDklHyx8nzKD1s3Ge',
        'ga': '1Ql6rh7absdYQ8l-3hj_MVKcEC3tHKeFB',
        'gag': '1zli-hOl2abuQ2wsDJU45qbb0xuvYwA3a',
        'gan': '1u2dOwy58y-GaS-tCPJS_i9VRDQIPXwCr',
        'gd': '1umsUpngJiwkLdGQbRqYpkgxZju9dWlRz',
        'gl': '141K2IbLjJfXwFTIf-kthmmG0YWdi8liE',
        'glk': '1ZDaxQ6ilXaoivo4_KllagabbvfOuiZ0c',
        'gn': '1hM4MuCaVnZqnL-w-0N-WcWag22ikVLtZ',
        'gom': '1BNOSw75tzPC0wEgLOCKbwu9wg9gcLOzs',
        'got': '1YSHYBtXc1WvUvMIHPz6HHgJvaXKulJUj',
        'gu': '1VdK-B2drqFwKg8KD23c3dKXY-cZgCMgd',
        'gv': '1XZFohYNbKszEFR-V-yDXxx40V41PV9Zm',
        'ha': '18ZG4tUU0owRtQA8Ey3Dl72ALjryEJWMC',
        'hak': '1QQe3WgrCWbvnVH42QXD7KX4kihHURB0Z',
        'haw': '1FLqlK-wpz4jy768XbQAtxd9PhC-9ciP7',
        'he': '18K-Erc2VOgtIdskaQq4D5A3XkVstDmfX',
        'hi': '1lBRapb5tjBqT176gD36K5yb_qsaFeu-k',
        'hif': '153MQ9Ga4NQ-CkK8UiJM3DjKOk09fhCOV',
        'ho': '1c1AoS7yq15iVkTEE-0f3x25NT4F202B8',  # leer
        'hr': '1wS-UtB3sGHuXJQQGR0F5lDegogsgoyif',
        'hsb': '1_3mMLzAE5OmXn2z64rW3OwWbo85Mirbd',
        'ht': '1BwCaF0nfdgkM7Yt7A7d7KyVk0BcuwPGk',
        'hu': '10AkDmTxUWNbOXuYLYZ-ZPbLAdGAGZZ8J',
        'hy': '1Mi2k2alJJquT1ybd3GC3QYDstSagaWdo',
        'hz': '1c1m_-Q92v0Di7Nez6VuaccrN19i8icKV',  # leer
        'ia': '1jPyqTmDuVhEhj89N606Cja5heJEbcMoM',
        'id': '1JWIvIh8fQoMQqk1rPvUThaskxnTs8tsf',
        'ie': '1TaKRlTtB8-Wqu4sfvx6JQKIugAlg0pV-',
        'ig': '15NFAf2Qx6BXSjv_Oun9_3QRBWNn49g86',
        'ii': '1qldGJkMOMKwY13DpcgbxQCbff0K982f9',  # leer
        'ik': '1VoSTou2ZlwVhply26ujowDz6gjwtxmny',
        'ilo': '1-xMuIT6GaM_YeHqgm1OamGkxYfBREiv3',
        'io': '19Zla0wsAcrZm2c0Pw5ghpp4rHjYs26Pp',
        'is': '11i-NCyqS6HbldIbYulsCgQGZFXR8hwoB',
        'it': '1HmjlOaQunHqL2Te7pIkuBWrnjlmdfYo_',
        'iu': '18jKm1S7Ls3l0_pHqQH8MycG3LhoC2pdX',
        'ja': '10dz8UxyK4RIacXE2HcGdrharmp5rwc3r',
        'jam': '1v99CXf9RnbF6aJo669YeTR6mQRTOLZ74',  # leer
        'jbo': '1_LmH9hc6FDGE3F7pyGB1fUEbSwuTYQdD',
        'jv': '1qiSu1uECCLl4IBZS27FBdJIBivkJ7GwE',
        'ka': '172UFuFRBX2V1aWeXlPSpu9TjS-3cxNaD',
        'kaa': '1kh6hMPUdqO-FIxRY6qaIBZothBURXxbY',
        'kab': '1oKjbZI6ZrrALCqnPCYgIjKNrKDA7ehcs',
        'kbd': '1jNbfrboPOwJmlXQBIv053d7n5WXpMRv7',
        'kg': '1iiu5z-sdJ2JLC4Ja9IgDxpRZklIb6nDx',
        'ki': '1GUtt0QI84c5McyLGGxoi5uwjHOq1d6G8',
        'kj': '1nSxXUSGDlXVCIPGlVpcakRc537MwuKZR',  # leer
        'kk': '1ryC3UN0myckc1awrWhhb6RIi17C0LCuS',
        'kl': '1gXtGtX9gcTXms1IExICnqZUHefrlcIFf',
        'km': '1DS5ATxvxyfn1iWvq2G6qmjZv9pv0T6hD',
        'kn': '1ZGLYMxbb5-29MNmuUfg2xFhYUbkJFMJJ',
        'ko': '12r8tIkTnwKhLJxy71qpIcoLrT6NNhQYm',
        'koi': '1EdG_wZ_Qk124EPAZw-w6rdEhYLsgcvIj',
        'kr': '19VNQtnBA-YL_avWuVeHQHxJZ9MZ04WPF',  # leer
        'krc': '1nReV4Mb7Wdj96czpO5regFbdBPu0zZ_y',
        'ks': '1kzh0Pgrv27WRMstR9MpU8mu7p60TcT-X',
        'ksh': '1iHJvrl2HeRaCumlrx3N7CPrHQ2KuLUkt',
        'ku': '1YqJog7Bkk0fHBCSTxJ9heeE-bfbkbkye',
        'kv': '1s91HI4eq8lQYlZwfrJAgaGlCyAtIhvIJ',
        'kw': '16TaIX2nRfqDp8n7zudd4bqf5abN49dvW',
        'ky': '17HPUKFdKWhUjuR1NOp5f3PQYfMlMCxCT',
        'la': '1NiQuBaUIFEERvVXo6CQLwosPraGyiRYw',
        'lad': '1PEmXCWLCqnjLBomMAYHeObM1AmVHtD08',
        'lb': '1nE4g10xoTU23idmDtOQ0w2QCuizZ6QH_',
        'lbe': '1KOm-AdRcCHfSc1-uYBxBA4GjxXjnIlE-',
        'lez': '1cJAXshrLlF1TZlPHJTpDwEvurIOsz4yR',
        'lg': '1Ur0y7iiEpWBgHECrIrT1OyIC8um_y4th',
        'li': '1TikIqfqcZlSDWhOae1JnjJiDko4nj4Dj',
        'lij': '1ro5ItUcF49iP3JdV82lhCQ07MtZn_VjW',
        'lmo': '1W4rhBy2Pi5SuYWyWbNotOVkVY3kYWS_O',
        'ln': '1bLSV6bWx0CgFm7ByKppZLpYCFL8EIAoD',
        'lo': '1C6SSLeKF3QirjZbAZAcpVX_AXYg_TJG3',
        'lrc': '1GUcS28MlJe_OjeQfS2AJ8uczpD8ut60e',
        'lt': '1gAG6TcMTmC128wWK0rCXRlCTsJY9wFQY',
        'ltg': '12ziP8t_fAAS9JqOCEC0kuJObEyuoiOjD',
        'lv': '1MPuAM04u-AtfybXdpHwCqUpFWbe-zD0_',
        'mai': '1d_nUewBkka2QGEmxCc9v3dTfvo7lPATH',
        'map-bms': '1wrNIE-mqp2xb3lrNdwADe6pb7f35NP6V',
        'mdf': '1BmMGUJy7afuKfhfTBMiKxM3D7FY-JrQ2',
        'mg': '105WaMhcWa-46tCztoj8npUyg0aH18nFL',
        'mh': '1Ej7n6yA1cF1cpD5XneftHtL33iHJwntT',
        'mhr': '1CCPIUaFkEYXiHO0HF8_w07UzVyWchrjS',
        'mi': '1F6au9xQjnF-aNBupGJ1PwaMMM6T_PgdQ',
        'min': '1tVK5SHiCy_DaZSDm3nZBgT5bgWThbJt_',
        'mk': '18NpudytGhSWq_LbmycTDw10cSftlSBGS',
        'ml': '1V73UE-EvcE-vV3V1RTvU4sak6QFcP91y',
        'mn': '14jRXicA87oXZOZllWqUjKBMetNpQEUUp',
        'mo': '1YsLGNMsJ7VsekhdcITQeolzOSK4NzE6U',
        'mr': '1vOr1AIHbgkhTO9Ol9Jx5Wh98Qdyh1QKI',
        'mrj': '1dW-YmEW8a9D5KyXz8ojSdIXWGekNzGzN',
        'ms': '1bs-_5WNRiZBjO-DtcNtkcIle-98homf_',
        'mt': '1L7aU3iGjm6SmPIU74k990qRgHFV9hrL0',
        'mus': '1_b7DcRqiKJFEFwp87cUecqf8A5BDbTIJ',  # leer
        'mwl': '1MfP0jba2jQfGVeJOLq26MjI6fYY7xTPu',
        'my': '16wsIGBhNVd2lC2p6n1X8rdMbiaemeiUM',
        'myv': '1KEqHmfx2pfU-a1tdI_7ZxMQAk5NJzJjB',
        'mzn': '1CflvmYEXZnWwpsBmIs2OvG-zDDvLEMDJ',
        'na': '1r0AVjee5wNnrcgJxQmVGPVKg5YWz1irz',
        'nah': '1fx6eu91NegyueZ1i0XaB07CKjUwjHN7H',
        'nap': '1bhT4sXCJvaTchCIV9mwLBtf3a7OprbVB',
        'nds-nl': '1UIFi8eOCuFYJXSAXZ9pCWwkQMlHaY4ye',
        'nds': '1FLgZIXUWa_vekDt4ndY0B5XL7FNLiulr',
        'ne': '1gEoCjSJmzjIH4kdHsbDZzD6ID4_78ekS',
        'new': '1_-p45Ny4w9UvGuhD8uRNSPPeaARYvESH',
        'ng': '11yxPdkmpmnijQUcnFHZ3xcOmLTYJmN_R',
        'nl': '1dqYXg3ilzVOSQ_tz_dF47elSIvSIhgqd',
        'nn': '1pDrtRhQ001z2WUNMWCZQU3RV_M0BqOmv',
        'no': '1zuT8MI96Ivpiu9mEVFNjwbiM8gJlSzY2',
        'nov': '1l38388Rln0NXsSARMZHmTmyfo5C0wYTd',
        'nrm': '10vxPq1Nci7Wpq4XOvx3dtqODskzjdxJQ',
        'nso': '1iaIV8qlT0RDnbeQlnxJ3RehsG3gU5ePK',
        'nv': '1oN31jT0w3wP9aGwAPz91pSdUytnd9B0g',
        'ny': '1eEKH_rUPC560bfEg11kp3kbe8qWm35IG',
        'oc': '1C01cW8G_j8US-DTrsmeal_ENHTtNWn-H',
        'olo': '1vbDwKZKqFq84dusr1SvDx5JbBcPanx9L',  # leer
        'om': '1q3h22VMbWg2kgVFm-OArR-E4y1yBQ1JX',
        'or': '1k8LwCE8nC7lq6neXDaS3zRn0KOrd9RnS',
        'os': '1u81KAB34aEQfet00dLMRIBJsfRwbDTij',
        'pa': '1JDEHL1VcLHBamgTPBom_Ryi8hk6PBpsu',
        'pag': '1k905VUWnRgY8kFb2P2431Kr4dZuolYGF',
        'pam': '1ssugGyJb8ipispC60B3I6kzMsri1WcvC',
        'pap': '1Za0wfwatxYoD7jGclmTtRoBP0uV_qImQ',
        'pcd': '1csJlKgtG04pdIYCUWhsCCZARKIGlEYPx',
        'pdc': '1Xnms4RXZKZ1BBQmQJEPokmkiweTpouUw',
        'pfl': '1tPQfHX7E0uKMdDSlwNw5aGmaS5bUK0rn',
        'pi': '16b-KxNxzbEuyoNSlI3bfe2YXmdSEsPFu',
        'pih': '1vwyihTnS8_PE5BNK7cTISmIBqGWvsVnF',
        'pl': '1fijjS0LbfpKcoPB5V8c8fH08T8AkXRp9',
        'pms': '12ySc7X9ajWWqMlBjyrPiEdc-qVBuIkbA',
        'pnb': '1RB3-wjluhTKbdTGCsk3nag1bM3m4wENb',
        'pnt': '1ZCUzms6fY4on_fW8uVgO7cEs9KHydHY_',
        'ps': '1WKl9Av6Sqz6aHKyUM5kIh90mzFzyVWH9',
        'pt': '13BX-_4_hcTUp59HDyczFDI32qUB94vUY',
        'qu': '1CB_C4ygtRoegkqgcqfXNHr8oQd-UcvDE',
        'rm': '1YRSGgWoxEqSojHXuBHJnY8vAHr1VgLu-',
        'rmy': '1uFcCyvOWBJWKFQxbkYSp373xUXVl4IgF',
        'rn': '1ekyyb2MvupYGY_E8_BhKvV664sLvW4aE',
        'ro': '1YfeNTSoxU-zJMnyQotLk5X8B_6nHryBu',
        'roa-rup': '150s4H4TdQ5nNYVC6j0E416TUAjBE85yy',
        'roa-tara': '1H6emfQsD_a5yohK4RMPQ-GrnHXqqVgr3',
        'ru': '11gP2s-SYcfS3j9MjPp5C3_nFeQB-8x86',
        'rue': '1OuSglZAndja1J5D5IUmdbt_niTTyEgYK',
        'rw': '1NuhHfi0-B-Xlr_BApijnxCw0WMEltttP',
        'sa': '1P2S3gL_zvKgXLKJJxg-Fb4z8XdlVpQik',
        'sah': '1qz0MpKckzUref2FX_FYiNzI2p4BDc5oR',
        'sc': '1oAYj_Fty4FUwjAOBEBaiZt_cY8dtpDfA',
        'scn': '1sDN9zHkXWYoHYx-DUu-GPvsUgB_IRa8S',
        'sco': '1i8W7KQPj6YZQLop89vZBSybJNgNsvXWR',
        'sd': '1vaNqfv3S8Gl5pQmig3vwWQ3cqRTsXmMR',
        'se': '1RT9xhn0Vl90zjWYDTw5V1L_u1Oh16tpP',
        'sg': '1iIh2oXD2Szz_AygUvTt3_ZK8a3RYEGZ_',
        'sh': '1qPwLiAm6t4__G-zVEOrBgYx6VRmgDgiS',
        'si': '1G5ryceID0TP6SAO42e-HAbIlCvYmnUN7',
        'simple': '1FVV49o_RlK6M5Iw_7zeJOEDQoTa5zSbq',
        'sk': '11mkYvbmAWKTInj6t4Ma8BUPxoR5o6irL',
        'sl': '1fsIZS5LgMzMzZ6T7ogStyj-ILEZIBRvO',
        'sm': '1yefECpKX_Y4R7G2tggIxvc_BvJfOAz-t',
        'sn': '1fYeCjMPvRAv94kvZjiKI-ktIDLkbv0Ve',
        'so': '1Uc-eSZnJb36SgeTvRU3GirXZOlGD_NB6',
        'sq': '11u-53n71O_yjpwRiCQSwgL7N2w72ZptX',
        'sr': '1PGLGlQi8Q0Eac6dib-uuCJAAHK6SF5Pz',
        'srn': '1JKiL3TSXqK1-KhPfAwMK0uqw90WEzg7M',
        'ss': '1e0quNEsA1dn57-IbincF4D82dRWgzQlp',
        'st': '1ny-FBzpBqIDgv6jMcsoFev3Ih65FNZFO',
        'stq': '15Fx32ROy2IM6lSqAPUykkr3CITR6Xd7v',
        'su': '1C0FJum7bYZpnyptBvfAgwJb0TX2hggtO',
        'sv': '1YyqzOSXzK5yrAou9zeTDWH_7s569mDcz',
        'sw': '1_bNTj6T8eXlNAIuHaveleWlHB_22alJs',
        'szl': '1_dXEip1snK4CPVGqH8x7lF5O-6FdCNFW',
        'ta': '1ZFTONsxGtSnC9QB6RpWSvgD_MbZwIhHH',
        'tcy': '15R6u7KQs1vmDSm_aSDrQMJ3Q6q3Be0r7',  # leer
        'te': '11Sx-pBAPeZOXGyv48UNSVMD0AH7uf4YN',
        'tet': '11mr2MYLcv9pz7mHhGGNi5iNCOVErYeOt',
        'tg': '16ttF7HWqM9Cnj4qmgf3ZfNniiOJfZ52w',
        'th': '14xhIt-xr5n9nMuvcwayCGM1-zBCFZquW',
        'ti': '123q5e9MStMShp8eESGtHdSBGLDrCKfJU',
        'tk': '1X-JNInt34BNGhg8A8Peyjw2WjsALdXsD',
        'tl': '1WkQHbWd9cqtTnSHAv0DpUThaBnzeSPTJ',
        'tn': '1fHfQHetZn8-fLuRZEu-cvs-kQYwPvjyL',
        'to': '1cHOLaczYJ8h-OqQgxeoH9vMG3izg6muT',
        'tpi': '1YsRjxVu6NYOrXRb8oqMO9FPaicelFEcu',
        'tr': '1J1Zy02IxvtCK0d1Ba2h_Ulit1mVb9UIX',
        'ts': '1pIcfAt3KmtmDkyhOl-SMSeoM8aP8bOpl',
        'tt': '1vsfzCjj-_bMOn5jBai41TF5GjKJM_Ius',
        'tum': '1NWcg65daI2Bt0awyEgU6apUDbBmiqCus',
        'tw': '1WCYKZIqS7AagS76QFSfbteiOgFNBvNne',
        'ty': '1DIqaP1l-N9VXTNokrlr6EuPMGE765o4h',
        'tyv': '1F3qa05OYLBcjT1lXMurAJFDXP_EesCvM',
        'udm': '1T0YMTAPLOk768sstnewy5Jxgx2RPu3Rb',
        'ug': '1fjezvqlysyZhiQMZdazqLGgk72PqtXAw',
        'uk': '1UMJCHtzxkfLDBJE7NtfN5FeMrnnUVwoh',
        'ur': '1WNaD2TuHvdsF-z0k_emQYchwoQQDFmRk',
        'uz': '11wrG2FSTpRJc2jb5MhgvxjkVDYhT8M-l',
        've': '1PucJ7pJ4CXGEXZ5p_WleZDs2usNz74to',
        'vec': '1cAVjm_y3ehNteDQIYz9yyoq1EKkqOXZ0',
        'vep': '1K_eqV7O6C7KPJWZtmIuzFMKAagj-0O85',
        'vi': '1yQ6nhm1BmG9lD4_NaG1hE5VV6biEaV5f',
        'vls': '1bpQQW6pKHruKJJaKtuggH5rReMXyeVXp',
        'vo': '1D80QRdTpe7H4mHFKpfugscsjX71kiMJN',
        'wa': '1m4B81QYbf74htpInDU5p7d0n0ot8WLPZ',
        'war': '1EC3jsHtu22tHBv6jX_I4rupC5RwV3OYd',
        'wo': '1vChyqNNLu5xYHdyHpACwwpw4l3ptiKlo',
        'wuu': '1_EIn02xCUBcwLOwYnA-lScjS2Lh2ECw6',
        'xal': '19bKXsL1D2UesbB50JPyc9TpG1lNc2POt',
        'xh': '1pPVcxBG3xsCzEnUzlohc_p89gQ9dSJB3',
        'xmf': '1SM9llku6I_ZuZz05mOBuL2lx-KQXvehr',
        'yi': '1WNWr1oV-Nl7c1Jv8x_MiAj2vxRtyQawu',
        'yo': '1yNVOwMOWeglbOcRoZzgd4uwlN5JMynnY',
        'za': '1i7pg162cD_iU9h8dgtI2An8QCcbzUAjB',
        'zea': '1EWSkiSkPBfbyjWjZK0VuKdpqFnFOpXXQ',
        'zh-classical': '1uUKZamNp08KA7s7794sKPOqPALvo_btl',
        'zh-min-nan': '1oSgz3YBXLGUgI7kl-uMOC_ww6L0FNFmp',
        'zh-yue': '1zhwlUeeiyOAU1QqwqZ8n91yXIRPFA7UE',
        'zh': '1LZ96GUhkVHQU-aj2C3WOrtffOp0U3Z7f',
        'zu': '1FyXl_UK1737XB3drqQFhGXiJrJckiB1W'
    }
    return languages_ids[language]


class WIKIGOLD_NER(ColumnCorpus):
    def __init__(
            self,
            base_path: Union[str, Path] = None,
            tag_to_bioes: str = "ner",
            in_memory: bool = True,
            document_as_sequence: bool = False,
            **corpusargs,
    ):
        """
        Initialize the wikigold corpus. The first time you call this constructor it will automatically
        download the dataset.
        :param base_path: Default is None, meaning that corpus gets auto-downloaded and loaded. You can override this
        to point to a different folder but typically this should not be necessary.
        :param tag_to_bioes: NER by default, should not be changed
        :param in_memory: If True, keeps dataset in memory giving speedups in training.
        :param document_as_sequence: If True, all sentences of a document are read into a single Sentence object
        """
        if type(base_path) == str:
            base_path: Path = Path(base_path)

        # column format
        columns = {0: "text", 1: "ner"}

        # this dataset name
        dataset_name = self.__class__.__name__.lower()

        # default dataset folder is the cache root
        if not base_path:
            base_path = Path(flair.cache_root) / "datasets"
        data_folder = base_path / dataset_name

        # download data if necessary
        wikigold_ner_path = "https://raw.githubusercontent.com/juand-r/entity-recognition-datasets/master/data/wikigold/CONLL-format/data/"
        cached_path(f"{wikigold_ner_path}wikigold.conll.txt", Path("datasets") / dataset_name)

        super(WIKIGOLD_NER, self).__init__(
            data_folder,
            columns,
            tag_to_bioes=tag_to_bioes,
            encoding="utf-8",
            in_memory=in_memory,
            train_file='wikigold.conll.txt',
            document_separator_token=None if not document_as_sequence else "-DOCSTART-",
            **corpusargs,
        )


class WIKINER_ENGLISH(ColumnCorpus):
    def __init__(
            self,
            base_path: Union[str, Path] = None,
            tag_to_bioes: str = "ner",
            in_memory: bool = False,
            **corpusargs,
    ):
        if type(base_path) == str:
            base_path: Path = Path(base_path)

        # column format
        columns = {0: "text", 1: "pos", 2: "ner"}

        # this dataset name
        dataset_name = self.__class__.__name__.lower()

        # default dataset folder is the cache root
        if not base_path:
            base_path = Path(flair.cache_root) / "datasets"
        data_folder = base_path / dataset_name

        # download data if necessary
        _download_wikiner("en", dataset_name)

        super(WIKINER_ENGLISH, self).__init__(
            data_folder, columns, tag_to_bioes=tag_to_bioes, in_memory=in_memory, **corpusargs,
        )


class WIKINER_GERMAN(ColumnCorpus):
    def __init__(
            self,
            base_path: Union[str, Path] = None,
            tag_to_bioes: str = "ner",
            in_memory: bool = False,
            **corpusargs,
    ):
        if type(base_path) == str:
            base_path: Path = Path(base_path)

        # column format
        columns = {0: "text", 1: "pos", 2: "ner"}

        # this dataset name
        dataset_name = self.__class__.__name__.lower()

        # default dataset folder is the cache root
        if not base_path:
            base_path = Path(flair.cache_root) / "datasets"
        data_folder = base_path / dataset_name

        # download data if necessary
        _download_wikiner("de", dataset_name)

        super(WIKINER_GERMAN, self).__init__(
            data_folder, columns, tag_to_bioes=tag_to_bioes, in_memory=in_memory, **corpusargs,
        )


class WIKINER_DUTCH(ColumnCorpus):
    def __init__(
            self,
            base_path: Union[str, Path] = None,
            tag_to_bioes: str = "ner",
            in_memory: bool = False,
            **corpusargs,
    ):
        if type(base_path) == str:
            base_path: Path = Path(base_path)

        # column format
        columns = {0: "text", 1: "pos", 2: "ner"}

        # this dataset name
        dataset_name = self.__class__.__name__.lower()

        # default dataset folder is the cache root
        if not base_path:
            base_path = Path(flair.cache_root) / "datasets"
        data_folder = base_path / dataset_name

        # download data if necessary
        _download_wikiner("nl", dataset_name)

        super(WIKINER_DUTCH, self).__init__(
            data_folder, columns, tag_to_bioes=tag_to_bioes, in_memory=in_memory, **corpusargs,
        )


class WIKINER_FRENCH(ColumnCorpus):
    def __init__(
            self,
            base_path: Union[str, Path] = None,
            tag_to_bioes: str = "ner",
            in_memory: bool = False,
            **corpusargs,
    ):
        if type(base_path) == str:
            base_path: Path = Path(base_path)

        # column format
        columns = {0: "text", 1: "pos", 2: "ner"}

        # this dataset name
        dataset_name = self.__class__.__name__.lower()

        # default dataset folder is the cache root
        if not base_path:
            base_path = Path(flair.cache_root) / "datasets"
        data_folder = base_path / dataset_name

        # download data if necessary
        _download_wikiner("fr", dataset_name)

        super(WIKINER_FRENCH, self).__init__(
            data_folder, columns, tag_to_bioes=tag_to_bioes, in_memory=in_memory, **corpusargs,
        )


class WIKINER_ITALIAN(ColumnCorpus):
    def __init__(
            self,
            base_path: Union[str, Path] = None,
            tag_to_bioes: str = "ner",
            in_memory: bool = False,
            **corpusargs,
    ):
        if type(base_path) == str:
            base_path: Path = Path(base_path)

        # column format
        columns = {0: "text", 1: "pos", 2: "ner"}

        # this dataset name
        dataset_name = self.__class__.__name__.lower()

        # default dataset folder is the cache root
        if not base_path:
            base_path = Path(flair.cache_root) / "datasets"
        data_folder = base_path / dataset_name

        # download data if necessary
        _download_wikiner("it", dataset_name)

        super(WIKINER_ITALIAN, self).__init__(
            data_folder, columns, tag_to_bioes=tag_to_bioes, in_memory=in_memory
        )


class WIKINER_SPANISH(ColumnCorpus):
    def __init__(
            self,
            base_path: Union[str, Path] = None,
            tag_to_bioes: str = "ner",
            in_memory: bool = False,
            **corpusargs,
    ):
        if type(base_path) == str:
            base_path: Path = Path(base_path)

        # column format
        columns = {0: "text", 1: "pos", 2: "ner"}

        # this dataset name
        dataset_name = self.__class__.__name__.lower()

        # default dataset folder is the cache root
        if not base_path:
            base_path = Path(flair.cache_root) / "datasets"
        data_folder = base_path / dataset_name

        # download data if necessary
        _download_wikiner("es", dataset_name)

        super(WIKINER_SPANISH, self).__init__(
            data_folder, columns, tag_to_bioes=tag_to_bioes, in_memory=in_memory, **corpusargs,
        )


class WIKINER_PORTUGUESE(ColumnCorpus):
    def __init__(
            self,
            base_path: Union[str, Path] = None,
            tag_to_bioes: str = "ner",
            in_memory: bool = False,
            **corpusargs,
    ):
        if type(base_path) == str:
            base_path: Path = Path(base_path)

        # column format
        columns = {0: "text", 1: "pos", 2: "ner"}

        # this dataset name
        dataset_name = self.__class__.__name__.lower()

        # default dataset folder is the cache root
        if not base_path:
            base_path = Path(flair.cache_root) / "datasets"
        data_folder = base_path / dataset_name

        # download data if necessary
        _download_wikiner("pt", dataset_name)

        super(WIKINER_PORTUGUESE, self).__init__(
            data_folder, columns, tag_to_bioes=tag_to_bioes, in_memory=in_memory, **corpusargs,
        )


class WIKINER_POLISH(ColumnCorpus):
    def __init__(
            self,
            base_path: Union[str, Path] = None,
            tag_to_bioes: str = "ner",
            in_memory: bool = False,
            **corpusargs,
    ):
        if type(base_path) == str:
            base_path: Path = Path(base_path)

        # column format
        columns = {0: "text", 1: "pos", 2: "ner"}

        # this dataset name
        dataset_name = self.__class__.__name__.lower()

        # default dataset folder is the cache root
        if not base_path:
            base_path = Path(flair.cache_root) / "datasets"
        data_folder = base_path / dataset_name

        # download data if necessary
        _download_wikiner("pl", dataset_name)

        super(WIKINER_POLISH, self).__init__(
            data_folder, columns, tag_to_bioes=tag_to_bioes, in_memory=in_memory, **corpusargs,
        )


class WIKINER_RUSSIAN(ColumnCorpus):
    def __init__(
            self,
            base_path: Union[str, Path] = None,
            tag_to_bioes: str = "ner",
            in_memory: bool = False,
            **corpusargs,
    ):
        if type(base_path) == str:
            base_path: Path = Path(base_path)

        # column format
        columns = {0: "text", 1: "pos", 2: "ner"}

        # this dataset name
        dataset_name = self.__class__.__name__.lower()

        # default dataset folder is the cache root
        if not base_path:
            base_path = Path(flair.cache_root) / "datasets"
        data_folder = base_path / dataset_name

        # download data if necessary
        _download_wikiner("ru", dataset_name)

        super(WIKINER_RUSSIAN, self).__init__(
            data_folder, columns, tag_to_bioes=tag_to_bioes, in_memory=in_memory, **corpusargs,
        )


class WNUT_17(ColumnCorpus):
    def __init__(
            self,
            base_path: Union[str, Path] = None,
            tag_to_bioes: str = "ner",
            in_memory: bool = True,
            **corpusargs,
    ):
        if type(base_path) == str:
            base_path: Path = Path(base_path)

        # column format
        columns = {0: "text", 1: "ner"}

        # this dataset name
        dataset_name = self.__class__.__name__.lower()

        # default dataset folder is the cache root
        if not base_path:
            base_path = Path(flair.cache_root) / "datasets"
        data_folder = base_path / dataset_name

        # download data if necessary
        wnut_path = "https://noisy-text.github.io/2017/files/"
        cached_path(f"{wnut_path}wnut17train.conll", Path("datasets") / dataset_name)
        cached_path(f"{wnut_path}emerging.dev.conll", Path("datasets") / dataset_name)
        cached_path(
            f"{wnut_path}emerging.test.annotated", Path("datasets") / dataset_name
        )

        super(WNUT_17, self).__init__(
            data_folder, columns, tag_to_bioes=tag_to_bioes, in_memory=in_memory, **corpusargs,
        )


class WNUT_2020_NER(ColumnCorpus):
    def __init__(
            self,
            base_path: Union[str, Path] = None,
            tag_to_bioes: str = "ner",
            in_memory: bool = True,
            document_as_sequence: bool = False,
            **corpusargs,
    ):
        """
        Initialize the WNUT_2020_NER corpus. The first time you call this constructor it will automatically
        download the dataset.
        :param base_path: Default is None, meaning that corpus gets auto-downloaded and loaded. You can override this
        to point to a different folder but typically this should not be necessary.
        :param tag_to_bioes: NER by default, since it is the only option of the WNUT corpus.
        :param in_memory: If True, keeps dataset in memory giving speedups in training.
        :param document_as_sequence: If True, all sentences of a document are read into a single Sentence object
        """
        if type(base_path) == str:
            base_path: Path = Path(base_path)

        # column format
        columns = {0: "text", 1: "ner"}

        # this dataset name
        dataset_name = self.__class__.__name__.lower()

        # default dataset folder is the cache root
        if not base_path:
            base_path = Path(flair.cache_root) / "datasets"
        data_folder = base_path / dataset_name

        # download data if necessary
        github_url = "https://github.com/jeniyat/WNUT_2020_NER/archive/master.zip"

        for sample in ["train", "test", "dev"]:

            sample_file = data_folder / (sample + ".txt")
            if not sample_file.is_file():

                zip_path = cached_path(
                    f"{github_url}", Path("datasets") / dataset_name
                )

                # unzip the downloaded repo and merge the train, dev and test datasets
                unpack_file(zip_path, data_folder, "zip", False)  # unzipped folder name: WNUT_2020_NER-master

                if sample == "test":
                    file_path = data_folder / Path("WNUT_2020_NER-master/data/" + sample + "_data_2020/Conll_Format/")
                else:
                    file_path = data_folder / Path("WNUT_2020_NER-master/data/" + sample + "_data/Conll_Format/")
                filenames = os.listdir(file_path)
                with open(data_folder / (sample + '.txt'), 'w') as outfile:
                    for fname in filenames:
                        with open(file_path / fname) as infile:
                            lines = infile.read()
                            outfile.write(lines)

                shutil.rmtree(str(data_folder / "WNUT_2020_NER-master"))  # clean up when done

        super(WNUT_2020_NER, self).__init__(
            data_folder,
            columns,
            tag_to_bioes=tag_to_bioes,
            encoding="utf-8",
            in_memory=in_memory,
            document_separator_token=None if not document_as_sequence else "-DOCSTART-",
            **corpusargs,
        )


def _download_wikiner(language_code: str, dataset_name: str):
    # download data if necessary
    wikiner_path = (
        "https://raw.githubusercontent.com/dice-group/FOX/master/input/Wikiner/"
    )
    lc = language_code

    data_file = (
            Path(flair.cache_root)
            / "datasets"
            / dataset_name
            / f"aij-wikiner-{lc}-wp3.train"
    )
    if not data_file.is_file():

        cached_path(
            f"{wikiner_path}aij-wikiner-{lc}-wp3.bz2", Path("datasets") / dataset_name
        )
        import bz2, shutil

        # unpack and write out in CoNLL column-like format
        bz_file = bz2.BZ2File(
            Path(flair.cache_root)
            / "datasets"
            / dataset_name
            / f"aij-wikiner-{lc}-wp3.bz2",
            "rb",
        )
        with bz_file as f, open(
                Path(flair.cache_root)
                / "datasets"
                / dataset_name
                / f"aij-wikiner-{lc}-wp3.train",
                "w",
                encoding="utf-8"
        ) as out:
            for line in f:
                line = line.decode("utf-8")
                words = line.split(" ")
                for word in words:
                    out.write("\t".join(word.split("|")) + "\n")


class XTREME(MultiCorpus):
    def __init__(
            self,
            languages: Union[str, List[str]] = None,
            base_path: Union[str, Path] = None,
            tag_to_bioes: str = "ner",
            in_memory: bool = False,
            **corpusargs,
    ):
        """
        Xtreme corpus for cross-lingual NER consisting of datasets of a total of 176 languages. The data comes from the google
        research work XTREME https://github.com/google-research/xtreme. All datasets for NER and respective language abbreviations (e.g.
        "en" for english can be found here https://www.amazon.com/clouddrive/share/d3KGCRCIYwhKJF0H3eWA26hjg2ZCRhjpEQtDL70FSBN/folder/C43gs51bSIaq5sFTQkWNCQ?_encoding=UTF8&*Version*=1&*entries*=0&mgh=1 )
        The data is derived from the wikiann dataset https://elisa-ie.github.io/wikiann/ (license: https://opendatacommons.org/licenses/by/)

        Parameters
        ----------
        languages : Union[str, List[str]], optional
            Default the 40 languages that are used in XTREME are loaded. Otherwise on can hand over a strings or a list of strings
            consisiting of abbreviations for languages. All datasets will be loaded in a MultiCorpus object.
        base_path : Union[str, Path], optional
            Default is None, meaning that corpus gets auto-downloaded and loaded. You can override this
            to point to a different folder but typically this should not be necessary.
        tag_to_bioes : str, optional
            The data is in bio-format. It will by default (with the string "ner" as value) be transformed
            into the bioes format. If you dont want that set it to None.

        """
        # if no languages are given as argument all languages used in XTREME will be loaded
        if not languages:
            languages = ["af", "ar", "bg", "bn", "de", "el", "en", "es", "et", "eu", "fa", "fi", "fr", "he", "hi", "hu",
                         "id", "it", "ja", "jv", "ka", "kk", "ko", "ml", "mr", "ms", "my", "nl", "pt", "ru", "sw", "ta",
                         "te", "th", "tl", "tr", "ur", "vi", "yo", "zh"]

        # if only one language is given
        if type(languages) == str:
            languages = [languages]

        if type(base_path) == str:
            base_path: Path = Path(base_path)

        # column format
        columns = {0: "text", 1: "ner"}

        # this dataset name
        dataset_name = "xtreme"

        # default dataset folder is the cache root
        if not base_path:
            base_path = Path(flair.cache_root) / "datasets"
        data_folder = base_path / dataset_name

        # For each language in languages, the file is downloaded if not existent
        # Then a comlumncorpus of that data is created and saved in a list
        # This list is handed to the multicorpus

        # list that contains the columncopora
        corpora = []

        hu_path = "https://nlp.informatik.hu-berlin.de/resources/datasets/panx_dataset"

        # download data if necessary
        for language in languages:

            language_folder = data_folder / language

            # if language not downloaded yet, download it
            if not language_folder.exists():

                file_name = language + '.tar.gz'
                # create folder
                os.makedirs(language_folder)

                # download from HU Server
                temp_file = cached_path(
                    hu_path + "/" + file_name,
                    Path("datasets") / dataset_name / language
                )

                # unzip
                print("Extract data...")
                import tarfile
                tar = tarfile.open(str(temp_file), "r:gz")
                for part in ["train", "test", "dev"]:
                    tar.extract(part, str(language_folder))
                tar.close()
                print('...done.')

                # transform data into required format
                print("Process dataset...")
                for part in ["train", "test", "dev"]:
                    xtreme_to_simple_ner_annotation(str(language_folder / part))
                print('...done.')

            # initialize comlumncorpus and add it to list
            print("Read data into corpus...")
            corp = ColumnCorpus(data_folder=language_folder,
                                column_format=columns,
                                tag_to_bioes=tag_to_bioes,
                                in_memory=in_memory,
                                )
            corpora.append(corp)
            print("...done.")

        super(XTREME, self).__init__(
            corpora, name='xtreme',
        )


def xtreme_to_simple_ner_annotation(data_file: Union[str, Path]):
    with open(data_file, 'r', encoding='utf-8') as f:
        lines = f.readlines()
    with open(data_file, 'w', encoding='utf-8') as f:
        for line in lines:
            if line == '\n':
                f.write(line)
            else:
                liste = line.split()
                f.write(liste[0].split(':', 1)[1] + ' ' + liste[1] + '\n')


class REDDIT_EL_GOLD(ColumnCorpus):
    def __init__(
            self,
            base_path: Union[str, Path] = None,
            in_memory: bool = True,
            **corpusargs,
    ):
        """
        Initialize the Reddit Entity Linking corpus containing gold annotations only (https://arxiv.org/abs/2101.01228v2) in the NER-like column format. 
        The first time you call this constructor it will automatically download the dataset.
        :param base_path: Default is None, meaning that corpus gets auto-downloaded and loaded. You can override this
        to point to a different folder but typically this should not be necessary.
        :param in_memory: If True, keeps dataset in memory giving speedups in training.
        :param document_as_sequence: If True, all sentences of a document are read into a single Sentence object
        """
        if type(base_path) == str:
            base_path: Path = Path(base_path)

        # column format
        columns = {0: "text", 1: "ner"}

        # this dataset name
        dataset_name = self.__class__.__name__.lower()

        # default dataset folder is the cache root
        if not base_path:
            base_path = Path(flair.cache_root) / "datasets"
        data_folder = base_path / dataset_name

        # download and parse data if necessary
        reddit_el_path = "https://zenodo.org/record/3970806/files/reddit_el.zip"
        corpus_file_name = "reddit_el_gold.txt"
        parsed_dataset = data_folder / corpus_file_name

        if not parsed_dataset.exists():
            reddit_el_zip = cached_path(f"{reddit_el_path}", Path("datasets") / dataset_name)
            unpack_file(reddit_el_zip, data_folder, "zip", False)

            with open(data_folder / corpus_file_name, "w") as txtout:

                # First parse the post titles
                with open(data_folder / "posts.tsv", "r") as tsvin1, open(data_folder / "gold_post_annotations.tsv", "r") as tsvin2:

                    posts = csv.reader(tsvin1, delimiter="\t")
                    self.post_annotations = csv.reader(tsvin2, delimiter="\t")
                    self.curr_annot = next(self.post_annotations)

                    for row in posts: # Go through all the post titles

                        txtout.writelines("-DOCSTART-\n\n") # Start each post with a -DOCSTART- token

                        # Keep track of how many and which entity mentions does a given post title have
                        link_annots = [] # [start pos, end pos, wiki page title] of an entity mention

                        # Check if the current post title has an entity link and parse accordingly
                        if row[0] == self.curr_annot[0]:

                            link_annots.append((int(self.curr_annot[4]), int(self.curr_annot[5]), self.curr_annot[3]))
                            link_annots = self._fill_annot_array(link_annots, row[0], post_flag = True)

                            # Post titles with entity mentions (if any) are handled via this function
                            self._text_to_cols(Sentence(row[2], use_tokenizer = True), link_annots, txtout)
                        else:
                            self._text_to_cols(Sentence(row[2], use_tokenizer = True), link_annots, txtout)

                # Then parse the comments
                with open(data_folder / "comments.tsv", "r") as tsvin3, open(data_folder / "gold_comment_annotations.tsv", "r") as tsvin4:

                    self.comments = csv.reader(tsvin3, delimiter="\t")
                    self.comment_annotations = csv.reader(tsvin4, delimiter="\t")
                    self.curr_annot = next(self.comment_annotations)
                    self.curr_row = next(self.comments)
                    self.stop_iter = False

                    # Iterate over the comments.tsv file, until the end is reached
                    while not self.stop_iter:

                        txtout.writelines("-DOCSTART-\n") # Start each comment thread with a -DOCSTART- token

                        # Keep track of the current comment thread and its corresponding key, on which the annotations are matched.
                        # Each comment thread is handled as one 'document'.
                        self.curr_comm = self.curr_row[4] 
                        comm_key = self.curr_row[0]

                        # Python's csv package for some reason fails to correctly parse a handful of rows inside the comments.tsv file.
                        # This if-condition is needed to handle this problem.
                        if comm_key in {"en5rf4c", "es3ia8j", "es3lrmw"}:
                            if comm_key == "en5rf4c":
                                self.parsed_row = (r.split("\t") for r in self.curr_row[4].split("\n"))
                                self.curr_comm = next(self.parsed_row)
                            self._fill_curr_comment(fix_flag = True)
                        # In case we are dealing with properly parsed rows, proceed with a regular parsing procedure
                        else:
                            self._fill_curr_comment(fix_flag = False)

                        link_annots = [] # [start pos, end pos, wiki page title] of an entity mention

                        # Check if the current comment thread has an entity link and parse accordingly, same as with post titles above
                        if comm_key == self.curr_annot[0]:
                            link_annots.append((int(self.curr_annot[4]), int(self.curr_annot[5]), self.curr_annot[3]))
                            link_annots = self._fill_annot_array(link_annots, comm_key, post_flag = False)
                            self._text_to_cols(Sentence(self.curr_comm, use_tokenizer = True), link_annots, txtout)
                        else:
                            # In two of the comment thread a case of capital letter spacing occurs, which the SegtokTokenizer cannot properly handle.
                            # The following if-elif condition handles these two cases and as result writes full capitalized words in each corresponding row, 
                            # and not just single letters into single rows.
                            if comm_key == "dv74ybb":
                                self.curr_comm = " ".join([word.replace(" ", "") for word in self.curr_comm.split("  ")])
                            elif comm_key == "eci2lut":
                                self.curr_comm = (self.curr_comm[:18] + self.curr_comm[18:27].replace(" ", "") + self.curr_comm[27:55] + 
                                self.curr_comm[55:68].replace(" ", "") + self.curr_comm[68:85] + self.curr_comm[85:92].replace(" ", "") + 
                                self.curr_comm[92:])

                            self._text_to_cols(Sentence(self.curr_comm, use_tokenizer = True), link_annots, txtout)

        super(REDDIT_EL_GOLD, self).__init__(
            data_folder,
            columns,
            train_file=corpus_file_name,
            column_delimiter="\t",
            in_memory=in_memory,
            document_separator_token="-DOCSTART-",
            **corpusargs,
        )

    def _text_to_cols(self, sentence: Sentence, links: list, outfile):
        """
        Convert a tokenized sentence into column format
        :param sentence: Flair Sentence object containing a tokenized post title or comment thread
        :param links: array containing information about the starting and ending position of an entity mention, as well
        as its corresponding wiki tag
        :param outfile: file, to which the output is written
        """
        for i in range(0, len(sentence)):
            # If there are annotated entity mentions for given post title or a comment thread
            if links:
                # Keep track which is the correct corresponding entity link, in cases where there is >1 link in a sentence
                link_index = [j for j,v in enumerate(links) if (sentence[i].start_pos >= v[0] and sentence[i].end_pos <= v[1])]
                # Write the token with a corresponding tag to file
                try:
                    if any(sentence[i].start_pos == v[0] and sentence[i].end_pos == v[1] for j,v in enumerate(links)):
                        outfile.writelines(sentence[i].text + "\tS-Link:" + links[link_index[0]][2] + "\n")
                    elif any(sentence[i].start_pos == v[0] and sentence[i].end_pos != v[1] for j,v in enumerate(links)):
                        outfile.writelines(sentence[i].text + "\tB-Link:" + links[link_index[0]][2] + "\n")
                    elif any(sentence[i].start_pos >= v[0] and sentence[i].end_pos <= v[1] for j,v in enumerate(links)):
                        outfile.writelines(sentence[i].text + "\tI-Link:" + links[link_index[0]][2] + "\n")
                    else:
                        outfile.writelines(sentence[i].text + "\tO\n")
                # IndexError is raised in cases when there is exactly one link in a sentence, therefore can be dismissed
                except IndexError:
                    pass

            # If a comment thread or a post title has no entity link, all tokens are assigned the O tag
            else:
                outfile.writelines(sentence[i].text + "\tO\n")

            # Prevent writing empty lines if e.g. a quote comes after a dot or initials are tokenized
            # incorrectly, in order to keep the desired format (empty line as a sentence separator).
            try:
                if ((sentence[i].text in {".", "!", "?", "!*"}) and
                    (sentence[i+1].text not in {'"', '“', "'", "''", "!", "?", ";)", "."}) and 
                    ("." not in sentence[i-1].text)):
                    outfile.writelines("\n")
            except IndexError: 
            # Thrown when the second check above happens, but the last token of a sentence is reached.
            # Indicates that the EOS punctuaion mark is present, therefore an empty line needs to be written below.
                outfile.writelines("\n")

        # If there is no punctuation mark indicating EOS, an empty line is still needed after the EOS
        if sentence[-1].text not in {".", "!", "?"}:
            outfile.writelines("\n")

    def _fill_annot_array(self, annot_array: list, key: str, post_flag: bool) -> list:
        """
        Fills the array containing information about the entity mention annotations, used in the _text_to_cols method
        :param annot_array: array to be filled
        :param key: reddit id, on which the post title/comment thread is matched with its corresponding annotation
        :param post_flag: flag indicating whether the annotations are collected for the post titles (=True)
        or comment threads (=False)
        """
        next_annot = None
        while True:
            # Check if further annotations belong to the current post title or comment thread as well
            try:
                next_annot = next(self.post_annotations) if post_flag else next(self.comment_annotations)
                if next_annot[0] == key:
                    annot_array.append((int(next_annot[4]), int(next_annot[5]), next_annot[3]))
                else:
                    self.curr_annot = next_annot
                    break
            # Stop when the end of an annotation file is reached
            except StopIteration:
                break
        return annot_array

    def _fill_curr_comment(self, fix_flag: bool):
        """
        Extends the string containing the current comment thread, which is passed to _text_to_cols method, when the
        comments are parsed.
        :param fix_flag: flag indicating whether the method is called when the incorrectly imported rows are parsed (=True)
        or regular rows (=False)
        """
        next_row = None
        while True:
            # Check if further annotations belong to the current sentence as well
            try:
                next_row = next(self.comments) if not fix_flag else next(self.parsed_row)
                if len(next_row) < 2: 
                    # 'else "  "' is needed to keep the proper token positions (for accordance with annotations)
                    self.curr_comm += next_row[0] if any(next_row) else "  "
                else:
                    self.curr_row = next_row
                    break
            except StopIteration: # When the end of the comments.tsv file is reached
                self.curr_row = next_row
                self.stop_iter = True if not fix_flag else False
                break<|MERGE_RESOLUTION|>--- conflicted
+++ resolved
@@ -1594,20 +1594,53 @@
             **corpusargs,
         )
 
-
-<<<<<<< HEAD
+        
+class KINYARWANDA_NER(ColumnCorpus):
+    def __init__(
+            self,
+            base_path: Union[str, Path] = None,
+            tag_to_bioes: str = "ner",
+            in_memory: bool = True,
+            **corpusargs,
+    ):
+        if type(base_path) == str:
+            base_path: Path = Path(base_path)
+
+        # column format
+        columns = {0: "text", 1: "ner"}
+
+        # this dataset name
+        dataset_name = self.__class__.__name__.lower()
+
+        # default dataset folder is the cache root
+        if not base_path:
+            base_path = Path(flair.cache_root) / "datasets"
+        data_folder = base_path / dataset_name
+
+        # download data if necessary
+        ner_kinyarwanda_path = "https://raw.githubusercontent.com/masakhane-io/masakhane-ner/main/data/kin/"
+        cached_path(f"{ner_kinyarwanda_path}test.txt", Path("datasets") / dataset_name)
+        cached_path(f"{ner_kinyarwanda_path}train.txt", Path("datasets") / dataset_name)
+        cached_path(f"{ner_kinyarwanda_path}dev.txt", Path("datasets") / dataset_name)
+
+
+        super(KINYARWANDA_NER, self).__init__(
+            data_folder,
+            columns,
+            tag_to_bioes=tag_to_bioes,
+            in_memory=in_memory,
+            **corpusargs,
+        )
+        
+
 class NAIJA_PIDGIN_NER(ColumnCorpus):
-=======
-class KINYARWANDA_NER(ColumnCorpus):
->>>>>>> 6cf6c03c
-    def __init__(
-            self,
-            base_path: Union[str, Path] = None,
-            tag_to_bioes: str = "ner",
-            in_memory: bool = True,
-            **corpusargs,
-    ):
-<<<<<<< HEAD
+    def __init__(
+            self,
+            base_path: Union[str, Path] = None,
+            tag_to_bioes: str = "ner",
+            in_memory: bool = True,
+            **corpusargs,
+    ):
         """
         Initialize the Naija Pidgin corpus for NER available on:
         https://github.com/masakhane-io/masakhane-ner/tree/main/data/pcm
@@ -1619,25 +1652,7 @@
         :param in_memory: If True, keeps dataset in memory giving speedups in training.
         :param document_as_sequence: If True, all sentences of a document are read into a single Sentence object
         """
-=======
-
->>>>>>> 6cf6c03c
-        if type(base_path) == str:
-            base_path: Path = Path(base_path)
-
-        # column format
-        columns = {0: "text", 1: "ner"}
-
-        # this dataset name
-        dataset_name = self.__class__.__name__.lower()
-
-        # default dataset folder is the cache root
-        if not base_path:
-            base_path = Path(flair.cache_root) / "datasets"
-        data_folder = base_path / dataset_name
-
-        # download data if necessary
-<<<<<<< HEAD
+
         corpus_path = "https://raw.githubusercontent.com/masakhane-io/masakhane-ner/main/data/pcm/"
 
         cached_path(f"{corpus_path}test.txt", Path("datasets") / dataset_name)
@@ -1645,15 +1660,6 @@
         cached_path(f"{corpus_path}dev.txt", Path("datasets") / dataset_name)
 
         super(NAIJA_PIDGIN_NER, self).__init__(
-=======
-        ner_kinyarwanda_path = "https://raw.githubusercontent.com/masakhane-io/masakhane-ner/main/data/kin/"
-        cached_path(f"{ner_kinyarwanda_path}test.txt", Path("datasets") / dataset_name)
-        cached_path(f"{ner_kinyarwanda_path}train.txt", Path("datasets") / dataset_name)
-        cached_path(f"{ner_kinyarwanda_path}dev.txt", Path("datasets") / dataset_name)
-
-
-        super(KINYARWANDA_NER, self).__init__(
->>>>>>> 6cf6c03c
             data_folder,
             columns,
             tag_to_bioes=tag_to_bioes,
