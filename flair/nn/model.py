import copy
import itertools
import logging
import warnings
from abc import abstractmethod
from collections import Counter
from pathlib import Path
from typing import Union, List, Tuple, Dict, Optional

import torch.nn
from torch.utils.data.dataset import Dataset
from tqdm import tqdm

import flair
from flair import file_utils
from flair.data import DataPoint, Sentence, Dictionary, SpanLabel, Label
from flair.datasets import DataLoader, SentenceDataset
from flair.training_utils import Result, store_embeddings

log = logging.getLogger("flair")


class Model(torch.nn.Module):
    """Abstract base class for all downstream task models in Flair, such as SequenceTagger and TextClassifier.
    Every new type of model must implement these methods."""

    @property
    @abstractmethod
    def label_type(self):
        """Each model predicts labels of a certain type. TODO: can we find a better name for this?"""
        raise NotImplementedError

    @abstractmethod
    def forward_loss(self, data_points: Union[List[DataPoint], DataPoint]) -> torch.tensor:
        """Performs a forward pass and returns a loss tensor for backpropagation. Implement this to enable training."""
        raise NotImplementedError

    @abstractmethod
    def evaluate(
            self,
            sentences: Union[List[Sentence], Dataset],
            gold_label_type: str,
            out_path: Union[str, Path] = None,
            embedding_storage_mode: str = "none",
            mini_batch_size: int = 32,
            num_workers: int = 8,
            main_evaluation_metric: Tuple[str, str] = ("micro avg", "f1-score"),
            exclude_labels: List[str] = [],
    ) -> Result:
        """Evaluates the model. Returns a Result object containing evaluation
        results and a loss value. Implement this to enable evaluation.
        :param data_loader: DataLoader that iterates over dataset to be evaluated
        :param out_path: Optional output path to store predictions
        :param embedding_storage_mode: One of 'none', 'cpu' or 'gpu'. 'none' means all embeddings are deleted and
        freshly recomputed, 'cpu' means all embeddings are stored on CPU, or 'gpu' means all embeddings are stored on GPU
        :return: Returns a Tuple consisting of a Result object and a loss float value
        """
        raise NotImplementedError

    @abstractmethod
    def _get_state_dict(self):
        """Returns the state dictionary for this model. Implementing this enables the save() and save_checkpoint()
        functionality."""
        raise NotImplementedError

    @staticmethod
    @abstractmethod
    def _init_model_with_state_dict(state):
        """Initialize the model from a state dictionary. Implementing this enables the load() and load_checkpoint()
        functionality."""
        raise NotImplementedError

    @staticmethod
    def _fetch_model(model_name) -> str:
        return model_name

    def save(self, model_file: Union[str, Path]):
        """
        Saves the current model to the provided file.
        :param model_file: the model file
        """
        model_state = self._get_state_dict()

        torch.save(model_state, str(model_file), pickle_protocol=4)

    @classmethod
    def load(cls, model: Union[str, Path]):
        """
        Loads the model from the given file.
        :param model: the model file
        :return: the loaded text classifier model
        """
        model_file = cls._fetch_model(str(model))

        with warnings.catch_warnings():
            warnings.filterwarnings("ignore")
            # load_big_file is a workaround by https://github.com/highway11git to load models on some Mac/Windows setups
            # see https://github.com/zalandoresearch/flair/issues/351
            f = file_utils.load_big_file(str(model_file))
            state = torch.load(f, map_location='cpu')

        model = cls._init_model_with_state_dict(state)

        model.eval()
        model.to(flair.device)

        return model


class Classifier(Model):
    """Abstract base class for all Flair models that do classification, both single- and multi-label.
    It inherits from flair.nn.Model and adds a unified evaluate() function so that all classification models
    use the same evaluation routines and compute the same numbers.
    Currently, the SequenceTagger implements this class directly, while all other classifiers in Flair
    implement the DefaultClassifier base class which implements Classifier."""

    def evaluate(
            self,
            data_points: Union[List[DataPoint], Dataset],
            gold_label_type: str,
            out_path: Union[str, Path] = None,
            embedding_storage_mode: str = "none",
            mini_batch_size: int = 32,
            num_workers: int = 8,
            main_evaluation_metric: Tuple[str, str] = ("micro avg", "f1-score"),
            exclude_labels: List[str] = [],
    ) -> Result:
        import numpy as np
        import sklearn

        # read Dataset into data loader (if list of sentences passed, make Dataset first)
        if not isinstance(data_points, Dataset):
            data_points = SentenceDataset(data_points)
        data_loader = DataLoader(data_points, batch_size=mini_batch_size, num_workers=num_workers)

        with torch.no_grad():

            # loss calculation
            eval_loss = 0
            average_over = 0

            # variables for printing
            lines: List[str] = []
            is_word_level = False

            # variables for computing scores
            all_spans: List[str] = []
            all_true_values = {}
            all_predicted_values = {}

            sentence_id = 0
            for batch in data_loader:

                # remove any previously predicted labels
                for datapoint in batch:
                    datapoint.remove_labels('predicted')

                # predict for batch
                loss_and_count = self.predict(batch,
                                              embedding_storage_mode=embedding_storage_mode,
                                              mini_batch_size=mini_batch_size,
                                              label_name='predicted',
                                              return_loss=True)

                if isinstance(loss_and_count, Tuple):
                    average_over += loss_and_count[1]
                    eval_loss += loss_and_count[0]
                else:
                    eval_loss += loss_and_count

                # get the gold labels
                for datapoint in batch:

                    for gold_label in datapoint.get_labels(gold_label_type):
                        representation = str(sentence_id) + ': ' + gold_label.identifier

                        if representation not in all_true_values:
                            all_true_values[representation] = [gold_label.value]
                        else:
                            all_true_values[representation].append(gold_label.value)

                        if representation not in all_spans:
                            all_spans.append(representation)

                        if type(gold_label) == SpanLabel: is_word_level = True

                    for predicted_span in datapoint.get_labels("predicted"):
                        representation = str(sentence_id) + ': ' + predicted_span.identifier

                        # add to all_predicted_values
                        if representation not in all_predicted_values:
                            all_predicted_values[representation] = [predicted_span.value]
                        else:
                            all_predicted_values[representation].append(predicted_span.value)

                        if representation not in all_spans:
                            all_spans.append(representation)

                    sentence_id += 1

                store_embeddings(batch, embedding_storage_mode)

                # make printout lines
                if out_path:
                    for datapoint in batch:
                        if is_word_level:
                            for token in datapoint:
                                eval_line = f"{token.text} " \
                                            f"{token.get_tag(gold_label_type).value} " \
                                            f"{token.get_tag('predicted').value}\n"
                                lines.append(eval_line)
                            lines.append("\n")
                        else:
                            # check if there is a label mismatch
                            g = [label.identifier + label.value for label in datapoint.get_labels(gold_label_type)]
                            p = [label.identifier + label.value for label in datapoint.get_labels('predicted')]
                            g.sort()
                            p.sort()
                            correct_string = " -> MISMATCH!\n" if g != p else ""
                            # print info
                            eval_line = f"{datapoint.to_original_text()}\n" \
                                        f" - Gold: {datapoint.get_labels(gold_label_type)}\n" \
                                        f" - Pred: {datapoint.get_labels('predicted')}\n{correct_string}\n"
                            lines.append(eval_line)

            # write all_predicted_values to out_file if set
            if out_path:
                with open(Path(out_path), "w", encoding="utf-8") as outfile:
                    outfile.write("".join(lines))

            # make the evaluation dictionary
            evaluation_label_dictionary = Dictionary(add_unk=False)
            evaluation_label_dictionary.add_item("O")
            for true_values in all_true_values.values():
                for label in true_values:
                    evaluation_label_dictionary.add_item(label)
            for predicted_values in all_predicted_values.values():
                for label in predicted_values:
                    evaluation_label_dictionary.add_item(label)

            # finally, compute numbers
            y_true = []
            y_pred = []

            for span in all_spans:

                true_values = all_true_values[span] if span in all_true_values else ['O']
                predicted_values = all_predicted_values[span] if span in all_predicted_values else ['O']

                y_true_instance = np.zeros(len(evaluation_label_dictionary), dtype=int)
                for true_value in true_values:
                    y_true_instance[evaluation_label_dictionary.get_idx_for_item(true_value)] = 1
                y_true.append(y_true_instance.tolist())

                y_pred_instance = np.zeros(len(evaluation_label_dictionary), dtype=int)
                for predicted_value in predicted_values:
                    y_pred_instance[evaluation_label_dictionary.get_idx_for_item(predicted_value)] = 1
                y_pred.append(y_pred_instance.tolist())

        # now, calculate evaluation numbers
        target_names = []
        labels = []

        counter = Counter()
        counter.update(list(itertools.chain.from_iterable(all_true_values.values())))
        counter.update(list(itertools.chain.from_iterable(all_predicted_values.values())))

        for label_name, count in counter.most_common():
            if label_name == 'O': continue
            if label_name in exclude_labels: continue
            target_names.append(label_name)
            labels.append(evaluation_label_dictionary.get_idx_for_item(label_name))

        # there is at least one gold label or one prediction (default)
        if len(all_true_values) + len(all_predicted_values) > 1:
            classification_report = sklearn.metrics.classification_report(
                y_true, y_pred, digits=4, target_names=target_names, zero_division=0, labels=labels,
            )

            classification_report_dict = sklearn.metrics.classification_report(
                y_true, y_pred, target_names=target_names, zero_division=0, output_dict=True, labels=labels,
            )

            accuracy_score = round(sklearn.metrics.accuracy_score(y_true, y_pred), 4)

            precision_score = round(classification_report_dict["micro avg"]["precision"], 4)
            recall_score = round(classification_report_dict["micro avg"]["recall"], 4)
            micro_f_score = round(classification_report_dict["micro avg"]["f1-score"], 4)
            macro_f_score = round(classification_report_dict["macro avg"]["f1-score"], 4)

            main_score = classification_report_dict[main_evaluation_metric[0]][main_evaluation_metric[1]]

        else:
            # issue error and default all evaluation numbers to 0.
            log.error("ACHTUNG! No gold labels and no all_predicted_values found! Could be an error in your corpus or how you "
                      "initialize the trainer!")
            accuracy_score = precision_score = recall_score = micro_f_score = macro_f_score = main_score = 0.
            classification_report = ""
            classification_report_dict = {}

        detailed_result = (
                "\nResults:"
                f"\n- F-score (micro) {micro_f_score}"
                f"\n- F-score (macro) {macro_f_score}"
                f"\n- Accuracy {accuracy_score}"
                "\n\nBy class:\n" + classification_report
        )

        # line for log file
        log_header = "PRECISION\tRECALL\tF1\tACCURACY"
        log_line = f"{precision_score}\t" f"{recall_score}\t" f"{micro_f_score}\t" f"{accuracy_score}"

        if average_over > 0:
            eval_loss /= average_over

        result = Result(
            main_score=main_score,
            log_line=log_line,
            log_header=log_header,
            detailed_results=detailed_result,
            classification_report=classification_report_dict,
            loss=eval_loss
        )

        return result


class DefaultClassifier(Classifier):
    """Default base class for all Flair models that do classification, both single- and multi-label.
    It inherits from flair.nn.Classifier and thus from flair.nn.Model. All features shared by all classifiers
    are implemented here, including the loss calculation and the predict() method.
    Currently, the TextClassifier, RelationExtractor, TextPairClassifier and SimpleSequenceTagger implement
    this class. You only need to implement the forward_pass() method to implement this base class.
    """

    def forward_pass(self,
                     sentences: Union[List[DataPoint], DataPoint],
                     return_label_candidates: bool = False,
                     ):
        """This method does a forward pass through the model given a list of data points as input.
        Returns the tuple (scores, labels) if return_label_candidates = False, where scores are a tensor of logits
        produced by the decoder and labels are the string labels for each data point.
        Returns the tuple (scores, labels, data_points, candidate_labels) if return_label_candidates = True,
        where data_points are the data points to which labels are added (commonly either Sentence or Token objects)
        and candidate_labels are empty Label objects for each prediction (depending on the task Label,
        SpanLabel or RelationLabel)."""
        raise NotImplementedError

    def __init__(self,
                 label_dictionary: Dictionary,
                 multi_label: bool = False,
                 multi_label_threshold: float = 0.5,
                 loss_weights: Dict[str, float] = None,
                 ):

        super().__init__()

        # initialize the label dictionary
        self.label_dictionary: Dictionary = label_dictionary
        # self.label_dictionary.add_item('O')

        # set up multi-label logic
        self.multi_label = multi_label
        self.multi_label_threshold = multi_label_threshold

        # loss weights and loss function
        self.weight_dict = loss_weights
        # Initialize the weight tensor
        if loss_weights is not None:
            n_classes = len(self.label_dictionary)
            weight_list = [1.0 for i in range(n_classes)]
            for i, tag in enumerate(self.label_dictionary.get_items()):
                if tag in loss_weights.keys():
                    weight_list[i] = loss_weights[tag]
            self.loss_weights = torch.FloatTensor(weight_list).to(flair.device)
        else:
            self.loss_weights = None

        if self.multi_label:
            self.loss_function = torch.nn.BCEWithLogitsLoss(weight=self.loss_weights)
        else:
            self.loss_function = torch.nn.CrossEntropyLoss(weight=self.loss_weights)

    @property
    def multi_label_threshold(self):
        return self._multi_label_threshold

    @multi_label_threshold.setter  
    def multi_label_threshold(self, x):  # setter method
        if type(x) is dict:
            if 'default' in x:
                self._multi_label_threshold = x
            else:
                raise Exception('multi_label_threshold dict should have a "default" key')
        else:
            self._multi_label_threshold = {'default': x}
        
    def forward_loss(self, sentences: Union[List[DataPoint], DataPoint]) -> torch.tensor:
        scores, labels = self.forward_pass(sentences)
        return self._calculate_loss(scores, labels)

    def _calculate_loss(self, scores, labels):

        if not any(labels): return torch.tensor(0., requires_grad=True, device=flair.device), 1

        if self.multi_label:
            labels = torch.tensor([[1 if l in all_labels_for_point else 0 for l in self.label_dictionary.get_items()]
                                   for all_labels_for_point in labels], dtype=torch.float, device=flair.device)

        else:
            labels = torch.tensor([self.label_dictionary.get_idx_for_item(label[0]) if len(label) > 0
                                   else self.label_dictionary.get_idx_for_item('O')
                                   for label in labels], dtype=torch.long, device=flair.device)

        return self.loss_function(scores, labels), len(labels)


    def predict(
            self,
            sentences: Union[List[Sentence], Sentence],
            mini_batch_size: int = 32,
            multi_class_prob: bool = False,
            verbose: bool = False,
            label_name: Optional[str] = None,
            return_loss=False,
            embedding_storage_mode="none",
    ):
        """
        Predicts the class labels for the given sentences. The labels are directly added to the sentences.
        :param sentences: list of sentences
        :param mini_batch_size: mini batch size to use
        :param multi_class_prob : return probability for all class for multiclass
        :param verbose: set to True to display a progress bar
        :param return_loss: set to True to return loss
        :param label_name: set this to change the name of the label type that is predicted
        :param embedding_storage_mode: default is 'none' which is always best. Only set to 'cpu' or 'gpu' if
        you wish to not only predict, but also keep the generated embeddings in CPU or GPU memory respectively.
        'gpu' to store embeddings in GPU memory.
        """
        if label_name is None:
            label_name = self.label_type if self.label_type is not None else "label"

        with torch.no_grad():
            if not sentences:
                return sentences

            if isinstance(sentences, DataPoint):
                sentences = [sentences]

            # filter empty sentences
            if isinstance(sentences[0], DataPoint):
                sentences = [sentence for sentence in sentences if len(sentence) > 0]
            if len(sentences) == 0:
                return sentences

            # reverse sort all sequences by their length
            rev_order_len_index = sorted(range(len(sentences)), key=lambda k: len(sentences[k]), reverse=True)

            reordered_sentences: List[Union[DataPoint, str]] = [sentences[index] for index in rev_order_len_index]

            dataloader = DataLoader(dataset=SentenceDataset(reordered_sentences), batch_size=mini_batch_size)
            # progress bar for verbosity
            if verbose:
                dataloader = tqdm(dataloader)

            overall_loss = 0
            batch_no = 0
            label_count = 0
            for batch in dataloader:

                batch_no += 1

                if verbose:
                    dataloader.set_description(f"Inferencing on batch {batch_no}")

                # stop if all sentences are empty
                if not batch:
                    continue

                # remove previously predicted labels of this type
                for sentence in batch:
                    sentence.remove_labels(label_name)

                scores, gold_labels, sentences, label_candidates = self.forward_pass(batch,
                                                                                     return_label_candidates=True)
                if return_loss:
                    overall_loss += self._calculate_loss(scores, gold_labels)[0]
                    label_count += len(label_candidates)

                # if anything could possibly be predicted
                if len(label_candidates) > 0:

                    if self.multi_label or multi_class_prob:
<<<<<<< HEAD
                        sigmoided = torch.sigmoid(scores)
                        s_idx = 0
                        for sentence, label in zip(sentences, label_candidates):
                            for idx in range(sigmoided.size(1)):
                                if sigmoided[s_idx, idx] > self.multi_label_threshold or multi_class_prob:
                                    label_value = self.label_dictionary.get_item_for_index(idx)
                                    if label_value == 'O': continue
                                    label.set_value(value=label_value, score=sigmoided[s_idx, idx].item())
=======
                        sigmoided = torch.sigmoid(scores)  # size: (n_sentences, n_classes)
                        n_labels = sigmoided.size(1)
                        for s_idx, (sentence, label) in enumerate(zip(sentences, label_candidates)):
                            for l_idx in range(n_labels):
                                label_value = self.label_dictionary.get_item_for_index(l_idx)
                                if label_value == 'O': continue
                                label_threshold = self._get_label_threshold(label_value)
                                label_score = sigmoided[s_idx, l_idx].item()
                                if label_score > label_threshold or multi_class_prob:
                                    label.set_value(value=label_value, score=label_score)
>>>>>>> 133e5dac
                                    sentence.add_complex_label(label_name, copy.deepcopy(label))
                            s_idx += 1

                    else:
                        softmax = torch.nn.functional.softmax(scores, dim=-1)
                        conf, idx = torch.max(softmax, dim=-1)

                        for sentence, label, c, i in zip(sentences, label_candidates, conf, idx):
                            label_value = self.label_dictionary.get_item_for_index(i.item())
                            if label_value == 'O': continue
                            label.set_value(value=label_value, score=c.item())

                            sentence.add_complex_label(label_name, label)

                store_embeddings(batch, storage_mode=embedding_storage_mode)

            if return_loss:
                return overall_loss, label_count

    def _get_label_threshold(self, label_value):
        label_threshold = self.multi_label_threshold['default']
        if label_value in self.multi_label_threshold:
            label_threshold = self.multi_label_threshold[label_value]

        return label_threshold

    def _obtain_labels(
            self, scores: List[List[float]], predict_prob: bool = False
    ) -> List[List[Label]]:
        """
        Predicts the labels of sentences.
        :param scores: the prediction scores from the model
        :return: list of predicted labels
        """
        if self.multi_label:
            return [self._get_multi_label(s) for s in scores]

        elif predict_prob:
            return [self._predict_label_prob(s) for s in scores]

        return [self._get_single_label(s) for s in scores]

    def _get_multi_label(self, label_scores) -> List[Label]:
        labels = []

        sigmoid = torch.nn.Sigmoid()

        results = list(map(lambda x: sigmoid(x), label_scores))
        for idx, conf in enumerate(results):
<<<<<<< HEAD
            if conf > self.multi_label_threshold:
                label = self.label_dictionary.get_item_for_index(idx)
                labels.append(Label(label, conf.item()))
=======
            label_value = self.label_dictionary.get_item_for_index(idx)
            label_threshold = self._get_label_threshold(label_value)
            label_score = conf.item()
            if label_score > label_threshold:
                labels.append(Label(label_value, label_score))
>>>>>>> 133e5dac

        return labels

    def _get_single_label(self, label_scores) -> List[Label]:
        softmax = torch.nn.functional.softmax(label_scores, dim=0)
        conf, idx = torch.max(softmax, 0)
        label = self.label_dictionary.get_item_for_index(idx.item())

        return [Label(label, conf.item())]

    def _predict_label_prob(self, label_scores) -> List[Label]:
        softmax = torch.nn.functional.softmax(label_scores, dim=0)
        label_probs = []
        for idx, conf in enumerate(softmax):
            label = self.label_dictionary.get_item_for_index(idx)
            label_probs.append(Label(label, conf.item()))
        return label_probs

    def __str__(self):
        return super(flair.nn.Model, self).__str__().rstrip(')') + \
               f'  (weights): {self.weight_dict}\n' + \
               f'  (weight_tensor) {self.loss_weights}\n)'<|MERGE_RESOLUTION|>--- conflicted
+++ resolved
@@ -491,16 +491,6 @@
                 if len(label_candidates) > 0:
 
                     if self.multi_label or multi_class_prob:
-<<<<<<< HEAD
-                        sigmoided = torch.sigmoid(scores)
-                        s_idx = 0
-                        for sentence, label in zip(sentences, label_candidates):
-                            for idx in range(sigmoided.size(1)):
-                                if sigmoided[s_idx, idx] > self.multi_label_threshold or multi_class_prob:
-                                    label_value = self.label_dictionary.get_item_for_index(idx)
-                                    if label_value == 'O': continue
-                                    label.set_value(value=label_value, score=sigmoided[s_idx, idx].item())
-=======
                         sigmoided = torch.sigmoid(scores)  # size: (n_sentences, n_classes)
                         n_labels = sigmoided.size(1)
                         for s_idx, (sentence, label) in enumerate(zip(sentences, label_candidates)):
@@ -511,7 +501,6 @@
                                 label_score = sigmoided[s_idx, l_idx].item()
                                 if label_score > label_threshold or multi_class_prob:
                                     label.set_value(value=label_value, score=label_score)
->>>>>>> 133e5dac
                                     sentence.add_complex_label(label_name, copy.deepcopy(label))
                             s_idx += 1
 
@@ -561,18 +550,11 @@
 
         results = list(map(lambda x: sigmoid(x), label_scores))
         for idx, conf in enumerate(results):
-<<<<<<< HEAD
-            if conf > self.multi_label_threshold:
-                label = self.label_dictionary.get_item_for_index(idx)
-                labels.append(Label(label, conf.item()))
-=======
             label_value = self.label_dictionary.get_item_for_index(idx)
             label_threshold = self._get_label_threshold(label_value)
             label_score = conf.item()
             if label_score > label_threshold:
                 labels.append(Label(label_value, label_score))
->>>>>>> 133e5dac
-
         return labels
 
     def _get_single_label(self, label_scores) -> List[Label]:
