--- conflicted
+++ resolved
@@ -26,13 +26,8 @@
         dropout=0.1,
         recurrent_type="LSTM",
         has_decoder=True,
-<<<<<<< HEAD
-    ):
-        super(LanguageModel, self).__init__()
-=======
     ) -> None:
         super().__init__()
->>>>>>> ddf3bb3e
 
         self.dictionary = dictionary
         self.document_delimiter = document_delimiter
@@ -328,11 +323,7 @@
 
             log_prob = torch.zeros(1, device=flair.device)
 
-<<<<<<< HEAD
-            for i in range(number_of_characters):
-=======
             for _i in range(number_of_characters):
->>>>>>> ddf3bb3e
                 input = input.to(flair.device)
 
                 # get predicted weights
