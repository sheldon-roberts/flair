import logging
from pathlib import Path
from typing import Any, Dict, List, Union

import torch

import flair.nn
from flair.data import Dictionary, Sentence, Span, Token
from flair.embeddings import TokenEmbeddings

log = logging.getLogger("flair")


class TokenClassifier(flair.nn.DefaultClassifier[Sentence, Token]):
<<<<<<< HEAD
    """
    This is a simple class of models that tags individual words in text.
    """
=======
    """This is a simple class of models that tags individual words in text."""
>>>>>>> aa0c92ba

    def __init__(
        self,
        embeddings: TokenEmbeddings,
        label_dictionary: Dictionary,
        label_type: str,
        span_encoding: str = "BIOES",
        **classifierargs,
    ):
<<<<<<< HEAD
        """
        Initializes a TokenClassifier
=======
        """Initializes a TokenClassifier

>>>>>>> aa0c92ba
        :param embeddings: word embeddings used in tagger
        :param tag_dictionary: dictionary of tags you want to predict
        :param tag_type: string identifier for tag type
        """
        # if the classifier predicts BIO/BIOES span labels, the internal label dictionary must be computed
        if label_dictionary.span_labels:
            internal_label_dictionary = self._create_internal_label_dictionary(label_dictionary, span_encoding)
        else:
            internal_label_dictionary = label_dictionary

        super().__init__(
            embeddings=embeddings,
            label_dictionary=internal_label_dictionary,
            final_embedding_size=embeddings.embedding_length,
            **classifierargs,
        )

        # fields in case this is a span-prediction problem
        self.span_prediction_problem = self._determine_if_span_prediction_problem(internal_label_dictionary)
        self.span_encoding = span_encoding

        # the label type
        self._label_type: str = label_type

        # all parameters will be pushed internally to the specified device
        self.to(flair.device)

<<<<<<< HEAD
    @staticmethod
    def _create_internal_label_dictionary(label_dictionary, span_encoding):
=======
    def _create_internal_label_dictionary(self, label_dictionary, span_encoding):
>>>>>>> aa0c92ba
        internal_label_dictionary = Dictionary(add_unk=False)
        for label in label_dictionary.get_items():
            if label == "<unk>":
                continue
            internal_label_dictionary.add_item("O")
            if span_encoding == "BIOES":
                internal_label_dictionary.add_item("S-" + label)
                internal_label_dictionary.add_item("B-" + label)
                internal_label_dictionary.add_item("E-" + label)
                internal_label_dictionary.add_item("I-" + label)
            if span_encoding == "BIO":
                internal_label_dictionary.add_item("B-" + label)
                internal_label_dictionary.add_item("I-" + label)

        return internal_label_dictionary

    def _determine_if_span_prediction_problem(self, dictionary: Dictionary) -> bool:
        for item in dictionary.get_items():
            if item.startswith("B-") or item.startswith("S-") or item.startswith("I-"):
                return True
        return False

    def _get_state_dict(self):
        model_state = {
            **super()._get_state_dict(),
            "embeddings": self.embeddings.save_embeddings(use_state_dict=False),
            "label_dictionary": self.label_dictionary,
            "label_type": self.label_type,
        }
        return model_state

    @classmethod
    def _init_model_with_state_dict(cls, state, **kwargs):
        return super()._init_model_with_state_dict(
            state,
            embeddings=state.get("embeddings"),
            label_dictionary=state.get("label_dictionary"),
            label_type=state.get("label_type"),
            **kwargs,
        )

    def _get_embedding_for_data_point(self, prediction_data_point: Token) -> torch.Tensor:
        names = self.embeddings.get_names()
        return prediction_data_point.get_embedding(names)

    def _get_data_points_from_sentence(self, sentence: Sentence) -> List[Token]:
        # special handling during training if this is a span prediction problem
<<<<<<< HEAD
        if self.span_prediction_problem:  # do we need self.training here?
            for token in sentence.tokens:
                token.set_label(self.label_type, "O")
                for span in sentence.get_spans(self.label_type):
                    span_label = span.get_label(self.label_type).value
                    if len(span) == 1:
                        if self.span_encoding == "BIOES":
                            span.tokens[0].set_label(self.label_type, "S-" + span_label)
                        elif self.span_encoding == "BIO":
                            span.tokens[0].set_label(self.label_type, "B-" + span_label)
                    else:
                        for token in span.tokens:
                            token.set_label(self.label_type, "I-" + span_label)
                        span.tokens[0].set_label(self.label_type, "B-" + span_label)
                        if self.span_encoding == "BIOES":
                            span.tokens[-1].set_label(self.label_type, "E-" + span_label)
=======
        if self.training and self.span_prediction_problem:
            for token in sentence.tokens:
                token.set_label(self.label_type, "O")
            for span in sentence.get_spans(self.label_type):
                span_label = span.get_label(self.label_type).value
                if len(span) == 1:
                    span.tokens[0].set_label(self.label_type, "S-" + span_label)
                else:
                    for token in span.tokens:
                        token.set_label(self.label_type, "I-" + span_label)
                    span.tokens[0].set_label(self.label_type, "B-" + span_label)
                    span.tokens[-1].set_label(self.label_type, "E-" + span_label)
>>>>>>> aa0c92ba

        return sentence.tokens

    def _post_process_batch_after_prediction(self, batch, label_name):
<<<<<<< HEAD
        for sentence in batch:
            # internal variables
            previous_tag = "O-"
            current_span: List[Token] = []

            for token in sentence:
                bioes_tag = token.get_label(label_name).value

                # non-set tags are OUT tags
                if bioes_tag == "" or bioes_tag == "O" or bioes_tag == "_":
                    bioes_tag = "O-"

                # anything that is not OUT is IN
                in_span = bioes_tag != "O-"

                # does this prediction start a new span?
                starts_new_span = False

                # begin and single tags start new spans
                if bioes_tag[:2] in {"B-", "S-"}:
                    starts_new_span = True
                elif in_span and previous_tag[2:] != bioes_tag[2:]:  # predicted class changed
                    # If the current tag is I- or the previous tag was S-, we start a new span
                    if bioes_tag[:2] == "I-" or previous_tag[2:] == "S-":
                        starts_new_span = True

                # if an existing span is ended (either by reaching O or starting a new span)
                if (starts_new_span or not in_span) and len(current_span) > 0:
                    sentence[current_span[0].idx - 1 : current_span[-1].idx].set_label(label_name, previous_tag[2:])
                    # reset for-loop variables for new span
                    current_span = []

                if in_span:
                    current_span.append(token)

                # remember previous tag
                previous_tag = bioes_tag

                token.remove_labels(label_name)
                token.remove_labels(self.label_type)

            # if there is a span at end of sentence, add it
            if len(current_span) > 0:
                sentence[current_span[0].idx - 1 : current_span[-1].idx].set_label(label_name, previous_tag[2:])
=======
        if self.span_prediction_problem:
            for sentence in batch:
                # internal variables
                previous_tag = "O-"
                current_span: List[Token] = []

                for token in sentence:
                    bioes_tag = token.get_label(label_name).value

                    # non-set tags are OUT tags
                    if bioes_tag == "" or bioes_tag == "O" or bioes_tag == "_":
                        bioes_tag = "O-"

                    # anything that is not OUT is IN
                    in_span = bioes_tag != "O-"

                    # does this prediction start a new span?
                    starts_new_span = False

                    # begin and single tags start new spans
                    if bioes_tag[:2] in {"B-", "S-"}:
                        starts_new_span = True
                    elif in_span and previous_tag[2:] != bioes_tag[2:]:  # predicted class changed
                        # If the current tag is I- or the previous tag was S-, we start a new span
                        if bioes_tag[:2] == "I-" or previous_tag[2:] == "S-":
                            starts_new_span = True

                    # if an existing span is ended (either by reaching O or starting a new span)
                    if (starts_new_span or not in_span) and len(current_span) > 0:
                        sentence[current_span[0].idx - 1 : current_span[-1].idx].set_label(label_name, previous_tag[2:])
                        # reset for-loop variables for new span
                        current_span = []

                    if in_span:
                        current_span.append(token)

                    # remember previous tag
                    previous_tag = bioes_tag

                    token.remove_labels(label_name)
                    token.remove_labels(self.label_type)

                # if there is a span at end of sentence, add it
                if len(current_span) > 0:
                    sentence[current_span[0].idx - 1 : current_span[-1].idx].set_label(label_name, previous_tag[2:])
>>>>>>> aa0c92ba

    @property
    def label_type(self):
        return self._label_type

    def _print_predictions(self, batch, gold_label_type):
        lines = []
        if self.span_prediction_problem:
            for datapoint in batch:
                # all labels default to "O"
                for token in datapoint:
                    token.set_label("gold_bio", "O")
                    token.set_label("predicted_bio", "O")

                # set gold token-level
                for gold_label in datapoint.get_labels(gold_label_type):
                    gold_span: Span = gold_label.data_point
                    prefix = "B-"
                    for token in gold_span:
                        token.set_label("gold_bio", prefix + gold_label.value)
                        prefix = "I-"

                # set predicted token-level
                for predicted_label in datapoint.get_labels("predicted"):
                    predicted_span: Span = predicted_label.data_point
                    prefix = "B-"
                    for token in predicted_span:
                        token.set_label("predicted_bio", prefix + predicted_label.value)
                        prefix = "I-"

                # now print labels in CoNLL format
                for token in datapoint:
                    eval_line = (
                        f"{token.text} "
                        f"{token.get_label('gold_bio').value} "
                        f"{token.get_label('predicted_bio').value}\n"
                    )
                    lines.append(eval_line)
                lines.append("\n")

        else:
            for datapoint in batch:
                # print labels in CoNLL format
                for token in datapoint:
                    eval_line = (
                        f"{token.text} "
                        f"{token.get_label(gold_label_type).value} "
                        f"{token.get_label('predicted').value}\n"
                    )
                    lines.append(eval_line)
                lines.append("\n")
        return lines

    @classmethod
    def load(cls, model_path: Union[str, Path, Dict[str, Any]]) -> "TokenClassifier":
        from typing import cast

        return cast("TokenClassifier", super().load(model_path=model_path))<|MERGE_RESOLUTION|>--- conflicted
+++ resolved
@@ -12,13 +12,7 @@
 
 
 class TokenClassifier(flair.nn.DefaultClassifier[Sentence, Token]):
-<<<<<<< HEAD
-    """
-    This is a simple class of models that tags individual words in text.
-    """
-=======
     """This is a simple class of models that tags individual words in text."""
->>>>>>> aa0c92ba
 
     def __init__(
         self,
@@ -28,13 +22,8 @@
         span_encoding: str = "BIOES",
         **classifierargs,
     ):
-<<<<<<< HEAD
-        """
-        Initializes a TokenClassifier
-=======
         """Initializes a TokenClassifier
 
->>>>>>> aa0c92ba
         :param embeddings: word embeddings used in tagger
         :param tag_dictionary: dictionary of tags you want to predict
         :param tag_type: string identifier for tag type
@@ -62,12 +51,8 @@
         # all parameters will be pushed internally to the specified device
         self.to(flair.device)
 
-<<<<<<< HEAD
     @staticmethod
     def _create_internal_label_dictionary(label_dictionary, span_encoding):
-=======
-    def _create_internal_label_dictionary(self, label_dictionary, span_encoding):
->>>>>>> aa0c92ba
         internal_label_dictionary = Dictionary(add_unk=False)
         for label in label_dictionary.get_items():
             if label == "<unk>":
@@ -115,7 +100,6 @@
 
     def _get_data_points_from_sentence(self, sentence: Sentence) -> List[Token]:
         # special handling during training if this is a span prediction problem
-<<<<<<< HEAD
         if self.span_prediction_problem:  # do we need self.training here?
             for token in sentence.tokens:
                 token.set_label(self.label_type, "O")
@@ -132,70 +116,10 @@
                         span.tokens[0].set_label(self.label_type, "B-" + span_label)
                         if self.span_encoding == "BIOES":
                             span.tokens[-1].set_label(self.label_type, "E-" + span_label)
-=======
-        if self.training and self.span_prediction_problem:
-            for token in sentence.tokens:
-                token.set_label(self.label_type, "O")
-            for span in sentence.get_spans(self.label_type):
-                span_label = span.get_label(self.label_type).value
-                if len(span) == 1:
-                    span.tokens[0].set_label(self.label_type, "S-" + span_label)
-                else:
-                    for token in span.tokens:
-                        token.set_label(self.label_type, "I-" + span_label)
-                    span.tokens[0].set_label(self.label_type, "B-" + span_label)
-                    span.tokens[-1].set_label(self.label_type, "E-" + span_label)
->>>>>>> aa0c92ba
 
         return sentence.tokens
 
     def _post_process_batch_after_prediction(self, batch, label_name):
-<<<<<<< HEAD
-        for sentence in batch:
-            # internal variables
-            previous_tag = "O-"
-            current_span: List[Token] = []
-
-            for token in sentence:
-                bioes_tag = token.get_label(label_name).value
-
-                # non-set tags are OUT tags
-                if bioes_tag == "" or bioes_tag == "O" or bioes_tag == "_":
-                    bioes_tag = "O-"
-
-                # anything that is not OUT is IN
-                in_span = bioes_tag != "O-"
-
-                # does this prediction start a new span?
-                starts_new_span = False
-
-                # begin and single tags start new spans
-                if bioes_tag[:2] in {"B-", "S-"}:
-                    starts_new_span = True
-                elif in_span and previous_tag[2:] != bioes_tag[2:]:  # predicted class changed
-                    # If the current tag is I- or the previous tag was S-, we start a new span
-                    if bioes_tag[:2] == "I-" or previous_tag[2:] == "S-":
-                        starts_new_span = True
-
-                # if an existing span is ended (either by reaching O or starting a new span)
-                if (starts_new_span or not in_span) and len(current_span) > 0:
-                    sentence[current_span[0].idx - 1 : current_span[-1].idx].set_label(label_name, previous_tag[2:])
-                    # reset for-loop variables for new span
-                    current_span = []
-
-                if in_span:
-                    current_span.append(token)
-
-                # remember previous tag
-                previous_tag = bioes_tag
-
-                token.remove_labels(label_name)
-                token.remove_labels(self.label_type)
-
-            # if there is a span at end of sentence, add it
-            if len(current_span) > 0:
-                sentence[current_span[0].idx - 1 : current_span[-1].idx].set_label(label_name, previous_tag[2:])
-=======
         if self.span_prediction_problem:
             for sentence in batch:
                 # internal variables
@@ -241,7 +165,6 @@
                 # if there is a span at end of sentence, add it
                 if len(current_span) > 0:
                     sentence[current_span[0].idx - 1 : current_span[-1].idx].set_label(label_name, previous_tag[2:])
->>>>>>> aa0c92ba
 
     @property
     def label_type(self):
