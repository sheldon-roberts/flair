import logging
from pathlib import Path
from typing import List, Union, Dict, Optional, Set, Tuple

import torch
import torch.nn as nn
from torch.utils.data.dataset import Dataset
from tqdm import tqdm
import numpy as np

import sklearn.metrics as metrics
from sklearn.metrics.pairwise import cosine_similarity
from sklearn.preprocessing import minmax_scale
import flair.nn
import flair.embeddings
from flair.data import Dictionary, Sentence, Label, DataPoint, DataPair
from flair.datasets import SentenceDataset, DataLoader
from flair.file_utils import cached_path
from flair.training_utils import convert_labels_to_one_hot, Result, store_embeddings

log = logging.getLogger("flair")


class TextClassifier(flair.nn.Model):
    """
    Text Classification Model
    The model takes word embeddings, puts them into an RNN to obtain a text representation, and puts the
    text representation in the end into a linear layer to get the actual class label.
    The model can handle single and multi class data sets.
    """

    def __init__(
            self,
            document_embeddings: flair.embeddings.DocumentEmbeddings,
            label_dictionary: Dictionary,
            label_type: str = None,
            multi_label: bool = None,
            multi_label_threshold: float = 0.5,
            beta: float = 1.0,
            loss_weights: Dict[str, float] = None,
    ):
        """
        Initializes a TextClassifier
        :param document_embeddings: embeddings used to embed each data point
        :param label_dictionary: dictionary of labels you want to predict
        :param multi_label: auto-detected by default, but you can set this to True to force multi-label prediction
        or False to force single-label prediction
        :param multi_label_threshold: If multi-label you can set the threshold to make predictions
        :param beta: Parameter for F-beta score for evaluation and training annealing
        :param loss_weights: Dictionary of weights for labels for the loss function
        (if any label's weight is unspecified it will default to 1.0)
        """

        super(TextClassifier, self).__init__()

        self.document_embeddings: flair.embeddings.DocumentEmbeddings = document_embeddings
        self.label_dictionary: Dictionary = label_dictionary
        self.label_type = label_type

        if multi_label is not None:
            self.multi_label = multi_label
        else:
            self.multi_label = self.label_dictionary.multi_label

        self.multi_label_threshold = multi_label_threshold

        self.beta = beta

        self.weight_dict = loss_weights
        # Initialize the weight tensor
        if loss_weights is not None:
            n_classes = len(self.label_dictionary)
            weight_list = [1. for i in range(n_classes)]
            for i, tag in enumerate(self.label_dictionary.get_items()):
                if tag in loss_weights.keys():
                    weight_list[i] = loss_weights[tag]
            self.loss_weights = torch.FloatTensor(weight_list).to(flair.device)
        else:
            self.loss_weights = None

        self.decoder = nn.Linear(
            self.document_embeddings.embedding_length, len(self.label_dictionary)
        )

        nn.init.xavier_uniform_(self.decoder.weight)

        if self.multi_label:
            self.loss_function = nn.BCEWithLogitsLoss(weight=self.loss_weights)
        else:
            self.loss_function = nn.CrossEntropyLoss(weight=self.loss_weights)

        # auto-spawn on GPU if available
        self.to(flair.device)

    def forward(self, sentences):

        self.document_embeddings.embed(sentences)

        embedding_names = self.document_embeddings.get_names()

        text_embedding_list = [
            sentence.get_embedding(embedding_names).unsqueeze(0) for sentence in sentences
        ]
        text_embedding_tensor = torch.cat(text_embedding_list, 0).to(flair.device)

        label_scores = self.decoder(text_embedding_tensor)

        return label_scores

    def _get_state_dict(self):
        model_state = {
            "state_dict": self.state_dict(),
            "document_embeddings": self.document_embeddings,
            "label_dictionary": self.label_dictionary,
            "label_type": self.label_type,
            "multi_label": self.multi_label,
            "beta": self.beta,
            "weight_dict": self.weight_dict,
        }
        return model_state

    @staticmethod
    def _init_model_with_state_dict(state):
        beta = 1.0 if "beta" not in state.keys() else state["beta"]
        weights = None if "weight_dict" not in state.keys() else state["weight_dict"]
        label_type = None if "label_type" not in state.keys() else state["label_type"]

        model = TextClassifier(
            document_embeddings=state["document_embeddings"],
            label_dictionary=state["label_dictionary"],
            label_type=label_type,
            multi_label=state["multi_label"],
            beta=beta,
            loss_weights=weights,
        )

        model.load_state_dict(state["state_dict"])
        return model

    def forward_loss(
            self, data_points: Union[List[Sentence], Sentence]
    ) -> torch.tensor:

        scores = self.forward(data_points)

        return self._calculate_loss(scores, data_points)

    def _calculate_loss(self, scores, data_points):

        labels = self._labels_to_one_hot(data_points) if self.multi_label \
            else self._labels_to_indices(data_points)

        return self.loss_function(scores, labels)

    def _forward_scores_and_loss(
            self, data_points: Union[List[Sentence], Sentence], return_loss=False):
        scores = self.forward(data_points)

        loss = None
        if return_loss:
            loss = self._calculate_loss(scores, data_points)

        return scores, loss

    def predict(
            self,
            sentences: Union[List[Sentence], Sentence],
            mini_batch_size: int = 32,
            multi_class_prob: bool = False,
            verbose: bool = False,
            label_name: Optional[str] = None,
            return_loss=False,
            embedding_storage_mode="none",
    ):
        """
        Predicts the class labels for the given sentences. The labels are directly added to the sentences.
        :param sentences: list of sentences
        :param mini_batch_size: mini batch size to use
        :param multi_class_prob : return probability for all class for multiclass
        :param verbose: set to True to display a progress bar
        :param return_loss: set to True to return loss
        :param label_name: set this to change the name of the label type that is predicted
        :param embedding_storage_mode: default is 'none' which is always best. Only set to 'cpu' or 'gpu' if
        you wish to not only predict, but also keep the generated embeddings in CPU or GPU memory respectively.
        'gpu' to store embeddings in GPU memory.
        """
        if label_name == None:
            label_name = self.label_type if self.label_type is not None else 'label'

        with torch.no_grad():
            if not sentences:
                return sentences

            if isinstance(sentences, DataPoint):
                sentences = [sentences]

            # filter empty sentences
            if isinstance(sentences[0], DataPoint):
                sentences = [sentence for sentence in sentences if len(sentence) > 0]
            if len(sentences) == 0: return sentences

            # reverse sort all sequences by their length
            rev_order_len_index = sorted(
                range(len(sentences)), key=lambda k: len(sentences[k]), reverse=True
            )

            reordered_sentences: List[Union[DataPoint, str]] = [
                sentences[index] for index in rev_order_len_index
            ]

            dataloader = DataLoader(
                dataset=SentenceDataset(reordered_sentences), batch_size=mini_batch_size
            )
            # progress bar for verbosity
            if verbose:
                dataloader = tqdm(dataloader)

            overall_loss = 0
            batch_no = 0
            for batch in dataloader:

                batch_no += 1

                if verbose:
                    dataloader.set_description(f"Inferencing on batch {batch_no}")

                # stop if all sentences are empty
                if not batch:
                    continue

                scores, loss = self._forward_scores_and_loss(batch, return_loss)

                if return_loss:
                    overall_loss += loss

                predicted_labels = self._obtain_labels(scores, predict_prob=multi_class_prob)

                for (sentence, labels) in zip(batch, predicted_labels):
                    for label in labels:
                        if self.multi_label or multi_class_prob:
                            sentence.add_label(label_name, label.value, label.score)
                        else:
                            sentence.set_label(label_name, label.value, label.score)

                # clearing token embeddings to save memory
                store_embeddings(batch, storage_mode=embedding_storage_mode)

            if return_loss:
                return overall_loss / batch_no

    def evaluate(
            self,
            sentences: Union[List[DataPoint], Dataset],
            out_path: Union[str, Path] = None,
            embedding_storage_mode: str = "none",
            mini_batch_size: int = 32,
            num_workers: int = 8,
<<<<<<< HEAD
            return_predictions: bool = False
    ) -> (Result, float, Optional[List[Tuple[str,int,int]]]):
        all_predictions = []
=======
            main_score_type: Tuple[str, str]=("micro avg", 'f1-score')
    ) -> (Result, float):

>>>>>>> d3ebaa63
        # read Dataset into data loader (if list of sentences passed, make Dataset first)
        if not isinstance(sentences, Dataset):
            sentences = SentenceDataset(sentences)
        data_loader = DataLoader(sentences, batch_size=mini_batch_size, num_workers=num_workers)

        # use scikit-learn to evaluate
        y_true = []
        y_pred = []

        with torch.no_grad():
            eval_loss = 0

            lines: List[str] = []
            batch_count: int = 0

            for batch in data_loader:
                batch_count += 1

                # remove previously predicted labels
                [sentence.remove_labels('predicted') for sentence in batch]

                # get the gold labels
                true_values_for_batch = [sentence.get_labels(self.label_type) for sentence in batch]

                # predict for batch
                loss = self.predict(batch,
                                    embedding_storage_mode=embedding_storage_mode,
                                    mini_batch_size=mini_batch_size,
                                    label_name='predicted',
                                    return_loss=True)

                eval_loss += loss

                sentences_for_batch = [sent.to_plain_string() for sent in batch]

                # get the predicted labels
                predictions = [sentence.get_labels('predicted') for sentence in batch]

                for sentence, prediction, true_value in zip(
                        sentences_for_batch,
                        predictions,
                        true_values_for_batch,
                ):
                    eval_line = "{}\t{}\t{}\n".format(
                        sentence, true_value, prediction
                    )
                    lines.append(eval_line)
                    all_predictions.append((sentence, true_value, prediction))

                for predictions_for_sentence, true_values_for_sentence in zip(
                        predictions, true_values_for_batch
                ):

                    true_values_for_sentence = [label.value for label in true_values_for_sentence]
                    predictions_for_sentence = [label.value for label in predictions_for_sentence]

                    y_true_instance = np.zeros(len(self.label_dictionary), dtype=int)
                    for i in range(len(self.label_dictionary)):
                        if self.label_dictionary.get_item_for_index(i) in true_values_for_sentence:
                            y_true_instance[i] = 1
                    y_true.append(y_true_instance.tolist())

                    y_pred_instance = np.zeros(len(self.label_dictionary), dtype=int)
                    for i in range(len(self.label_dictionary)):
                        if self.label_dictionary.get_item_for_index(i) in predictions_for_sentence:
                            y_pred_instance[i] = 1
                    y_pred.append(y_pred_instance.tolist())

                store_embeddings(batch, embedding_storage_mode)

            # remove predicted labels
            for sentence in sentences:
                sentence.annotation_layers['predicted'] = []

            if out_path is not None:
                with open(out_path, "w", encoding="utf-8") as outfile:
                    outfile.write("".join(lines))

            # make "classification report"
            target_names = []
            for i in range(len(self.label_dictionary)):
                target_names.append(self.label_dictionary.get_item_for_index(i))
            classification_report = metrics.classification_report(y_true, y_pred, digits=4,
                                                                  target_names=target_names, zero_division=0)
            classification_report_dict = metrics.classification_report(y_true, y_pred, digits=4,
                                                                  target_names=target_names, zero_division=0, output_dict=True)

            # get scores
            micro_f_score = round(metrics.fbeta_score(y_true, y_pred, beta=self.beta, average='micro', zero_division=0),
                                  4)
            accuracy_score = round(metrics.accuracy_score(y_true, y_pred), 4)
            macro_f_score = round(metrics.fbeta_score(y_true, y_pred, beta=self.beta, average='macro', zero_division=0),
                                  4)
            precision_score = round(metrics.precision_score(y_true, y_pred, average='macro', zero_division=0), 4)
            recall_score = round(metrics.recall_score(y_true, y_pred, average='macro', zero_division=0), 4)

            detailed_result = (
                    "\nResults:"
                    f"\n- F-score (micro) {micro_f_score}"
                    f"\n- F-score (macro) {macro_f_score}"
                    f"\n- Accuracy {accuracy_score}"
                    '\n\nBy class:\n' + classification_report
            )

            # line for log file
            if not self.multi_label:
                log_header = "ACCURACY"
                log_line = f"\t{accuracy_score}"
            else:
                log_header = "PRECISION\tRECALL\tF1\tACCURACY"
                log_line = f"{precision_score}\t" \
                           f"{recall_score}\t" \
                           f"{macro_f_score}\t" \
                           f"{accuracy_score}"

            result = Result(
                main_score=classification_report_dict[main_score_type[0]][main_score_type[1]],
                log_line=log_line,
                log_header=log_header,
                detailed_results=detailed_result,
                classification_report=classification_report_dict
            )

            eval_loss /= batch_count
            if return_predictions:
                return result, eval_loss, all_predictions
            else:
                return result, eval_loss

    @staticmethod
    def _filter_empty_sentences(sentences: List[Sentence]) -> List[Sentence]:
        filtered_sentences = [sentence for sentence in sentences if sentence.tokens]
        if len(sentences) != len(filtered_sentences):
            log.warning(
                "Ignore {} sentence(s) with no tokens.".format(
                    len(sentences) - len(filtered_sentences)
                )
            )
        return filtered_sentences

    def _obtain_labels(
            self, scores: List[List[float]], predict_prob: bool = False
    ) -> List[List[Label]]:
        """
        Predicts the labels of sentences.
        :param scores: the prediction scores from the model
        :return: list of predicted labels
        """

        if self.multi_label:
            return [self._get_multi_label(s) for s in scores]

        elif predict_prob:
            return [self._predict_label_prob(s) for s in scores]

        return [self._get_single_label(s) for s in scores]

    def _get_multi_label(self, label_scores) -> List[Label]:
        labels = []

        sigmoid = torch.nn.Sigmoid()

        results = list(map(lambda x: sigmoid(x), label_scores))
        for idx, conf in enumerate(results):
            if conf > self.multi_label_threshold:
                label = self.label_dictionary.get_item_for_index(idx)
                labels.append(Label(label, conf.item()))

        return labels

    def _get_single_label(self, label_scores) -> List[Label]:
        softmax = torch.nn.functional.softmax(label_scores, dim=0)
        conf, idx = torch.max(softmax, 0)
        label = self.label_dictionary.get_item_for_index(idx.item())

        return [Label(label, conf.item())]

    def _predict_label_prob(self, label_scores) -> List[Label]:
        softmax = torch.nn.functional.softmax(label_scores, dim=0)
        label_probs = []
        for idx, conf in enumerate(softmax):
            label = self.label_dictionary.get_item_for_index(idx)
            label_probs.append(Label(label, conf.item()))
        return label_probs

    def _labels_to_one_hot(self, sentences: List[Sentence]):

        label_list = []
        for sentence in sentences:
            label_list.append([label.value for label in sentence.get_labels(self.label_type)])

        one_hot = convert_labels_to_one_hot(label_list, self.label_dictionary)
        one_hot = [torch.FloatTensor(l).unsqueeze(0) for l in one_hot]
        one_hot = torch.cat(one_hot, 0).to(flair.device)
        return one_hot

    def _labels_to_indices(self, sentences: List[Sentence]):

        indices = [
            torch.LongTensor(
                [
                    self.label_dictionary.get_idx_for_item(label.value)
                    for label in sentence.get_labels(self.label_type)
                ]
            )
            for sentence in sentences
        ]

        vec = torch.cat(indices, 0).to(flair.device)

        return vec

    @staticmethod
    def _fetch_model(model_name) -> str:

        model_map = {}
        hu_path: str = "https://nlp.informatik.hu-berlin.de/resources/models"

        model_map["de-offensive-language"] = "/".join(
            [hu_path, "de-offensive-language", "germ-eval-2018-task-1-v0.8.pt"]
        )

        # English sentiment models
        model_map["sentiment"] = "/".join(
            [hu_path, "sentiment-curated-distilbert", "sentiment-en-mix-distillbert_4.pt"]
        )
        model_map["en-sentiment"] = "/".join(
            [hu_path, "sentiment-curated-distilbert", "sentiment-en-mix-distillbert_4.pt"]
        )
        model_map["sentiment-fast"] = "/".join(
            [hu_path, "sentiment-curated-fasttext-rnn", "sentiment-en-mix-ft-rnn_v8.pt"]
        )

        # Communicative Functions Model
        model_map["communicative-functions"] = "/".join(
            [hu_path, "comfunc", "communicative-functions.pt"]
        )

        cache_dir = Path("models")
        if model_name in model_map:
            model_name = cached_path(model_map[model_name], cache_dir=cache_dir)

        return model_name

    def __str__(self):
        return super(flair.nn.Model, self).__str__().rstrip(')') + \
               f'  (beta): {self.beta}\n' + \
               f'  (weights): {self.weight_dict}\n' + \
               f'  (weight_tensor) {self.loss_weights}\n)'


class TextPairClassifier(TextClassifier):
    """
    Text Pair Classification Model for tasks such as Recognizing Textual Entailment, build upon TextClassifier.
    The model takes document embeddings and puts resulting text representation(s) into a linear layer to get the 
    actual class label. We provide two ways to embed the DataPairs: Either by embedding both DataPoints
    and concatenating the resulting vectors ("embed_separately=True") or by concatenating the DataPoints and embedding
    the resulting vector ("embed_separately=False").
    """

    def __init__(
            self,
            document_embeddings: flair.embeddings.DocumentEmbeddings,
            label_dictionary: Dictionary,
            embed_separately: bool = False,
            label_type: str = None,
            multi_label: bool = None,
            multi_label_threshold: float = 0.5,
            beta: float = 1.0,
            loss_weights: Dict[str, float] = None,
    ):
        """
        :param document_embeddings: embeddings used to embed the Datapairs
        :param label_dictionary: dictionary of labels you want to predict
        :param label_type: name of the label
        :param embed_separately: If True, the model embeds both data points separately, else cross-embedding
        :param multi_label: auto-detected by default, but you can set this to True to force multi-label prediction
        or False to force single-label prediction
        :param multi_label_threshold: If multi-label you can set the threshold to make predictions
        :param beta: Parameter for F-beta score for evaluation and training annealing
        :param loss_weights: Dictionary of weights for labels for the loss function
        (if any label's weight is unspecified it will default to 1.0)
        """

        self.bi_mode = embed_separately
        # Initialize TextClassifier
        super(TextPairClassifier, self).__init__(document_embeddings,
                                                 label_dictionary,
                                                 label_type=label_type,
                                                 multi_label=multi_label,
                                                 multi_label_threshold=multi_label_threshold,
                                                 beta=beta,
                                                 loss_weights=loss_weights)

        # if bi_mode == True the linear layer needs twice the length of the embeddings as input size
        # since we concatenate the embeddings of the two DataPoints in the DataPairs
        if self.bi_mode:
            self.decoder = nn.Linear(
                2 * self.document_embeddings.embedding_length, len(self.label_dictionary)
            ).to(flair.device)

            nn.init.xavier_uniform_(self.decoder.weight)

        # else, set separator to concatenate two sentences
        else:
            self.sep = ' '
            if isinstance(self.document_embeddings, flair.embeddings.document.TransformerDocumentEmbeddings):
                if self.document_embeddings.tokenizer.sep_token:
                    self.sep = ' ' + str(self.document_embeddings.tokenizer.sep_token) + ' '
                else:
                    self.sep = ' [SEP] '

    def _get_state_dict(self):
        model_state = super()._get_state_dict()
        model_state["bi_mode"] = self.bi_mode
        return model_state

    @staticmethod
    def _init_model_with_state_dict(state):
        beta = 1.0 if "beta" not in state.keys() else state["beta"]
        weights = None if "weight_dict" not in state.keys() else state["weight_dict"]
        label_type = None if "label_type" not in state.keys() else state["label_type"]
        mode = True if "bi_mode" not in state.keys() else state["bi_mode"]

        model = TextPairClassifier(
            document_embeddings=state["document_embeddings"],
            label_dictionary=state["label_dictionary"],
            label_type=label_type,
            multi_label=state["multi_label"],
            beta=beta,
            loss_weights=weights,
            embed_separately=mode
        )

        model.load_state_dict(state["state_dict"])
        return model

    def forward(self, datapairs):

        embedding_names = self.document_embeddings.get_names()

        if isinstance(datapairs, DataPair):
            datapairs = [datapairs]

        if self.bi_mode:  # embed both sentences seperately, concatenate the resulting vectors
            first_elements = [pair.first for pair in datapairs]
            second_elements = [pair.second for pair in datapairs]

            self.document_embeddings.embed(first_elements)

            self.document_embeddings.embed(second_elements)

            text_embedding_list = [
                torch.cat([a.get_embedding(embedding_names), b.get_embedding(embedding_names)], 0).unsqueeze(0)
                for (a, b) in zip(first_elements, second_elements)
            ]

        else:  # concatenate the sentences and embed together

            concatenated_sentences = [
                Sentence(
                    pair.first.to_tokenized_string() + self.sep + pair.second.to_tokenized_string(),
                    use_tokenizer=False
                )
                for pair in datapairs]

            self.document_embeddings.embed(concatenated_sentences)

            text_embedding_list = [
                sentence.get_embedding(embedding_names).unsqueeze(0) for sentence in concatenated_sentences
            ]

        text_embedding_tensor = torch.cat(text_embedding_list, 0).to(flair.device)

        # linear layer
        label_scores = self.decoder(text_embedding_tensor)

        return label_scores


class TARSClassifier(TextClassifier):
    """
    TARS Classification Model
    The model inherits TextClassifier class to provide usual interfaces such as evaluate,
    predict etc. It can encapsulate multiple tasks inside it. The user has to mention
    which task is intended to be used. In the backend, the model uses a BERT based binary
    text classifier which given a <label, text> pair predicts the probability of two classes
    "YES", and "NO". The input data is a usual Sentence object which is inflated
    by the model internally before pushing it through the transformer stack of BERT.
    """

    static_label_yes = "YES"
    static_label_no = "NO"
    static_label_type = "tars_label"
    static_adhoc_task_identifier = "adhoc_dummy"

    def __init__(
            self,
            task_name: str,
            label_dictionary: Dictionary,
            batch_size: int = 16,
            document_embeddings: str = 'bert-base-uncased',
            num_negative_labels_to_sample: int = 2,
            label_type: str = None,
            multi_label: bool = None,
            multi_label_threshold: float = 0.5,
            beta: float = 1.0
    ):
        """
        Initializes a TextClassifier
        :param task_name: a string depicting the name of the task
        :param label_dictionary: dictionary of labels you want to predict
        :param batch_size: batch size for forward pass while using BERT
        :param document_embeddings: name of the pre-trained transformer model e.g.,
        'bert-base-uncased' etc
        :num_negative_labels_to_sample: number of negative labels to sample for each 
        positive labels against a sentence during training. Defaults to 2 negative 
        labels for each positive label. The model would sample all the negative labels 
        if None is passed. That slows down the training considerably.
        :param multi_label: auto-detected by default, but you can set this to True
        to force multi-label predictionor False to force single-label prediction
        :param multi_label_threshold: If multi-label you can set the threshold to make predictions
        :param beta: Parameter for F-beta score for evaluation and training annealing
        """
        from flair.embeddings.document import TransformerDocumentEmbeddings

        if not isinstance(document_embeddings, TransformerDocumentEmbeddings):
            document_embeddings = TransformerDocumentEmbeddings(model=document_embeddings,
                                                                fine_tune=True,
                                                                batch_size=batch_size)

        super(TARSClassifier, self).__init__(document_embeddings,
                                             label_dictionary,
                                             label_type=label_type,
                                             multi_label=multi_label,
                                             multi_label_threshold=multi_label_threshold,
                                             beta=beta)

        # Drop unnecessary attributes from Parent class
        self.document_embeddings = None
        self.decoder = None
        self.loss_function = None

        # prepare binary label dictionary
        tars_label_dictionary = Dictionary(add_unk=False)
        tars_label_dictionary.add_item(self.static_label_no)
        tars_label_dictionary.add_item(self.static_label_yes)

        self.tars_model = TextClassifier(document_embeddings,
                                         tars_label_dictionary,
                                         label_type=self.static_label_type,
                                         multi_label=False,
                                         beta=1.0,
                                         loss_weights=None)

        self.num_negative_labels_to_sample = num_negative_labels_to_sample
        self.label_nearest_map = None
        self.cleaned_up_labels = {}
        self.current_task = None

        # Store task specific labels since TARS can handle multiple tasks
        self.task_specific_attributes = {}
        self.add_and_switch_to_new_task(task_name, label_dictionary, multi_label,
                                        multi_label_threshold, label_type, beta)

    def add_and_switch_to_new_task(self,
                                   task_name,
                                   label_dictionary: Union[List, Set, Dictionary, str],
                                   multi_label: bool = True,
                                   multi_label_threshold: float = 0.5,
                                   label_type: str = None,
                                   beta: float = 1.0
                                   ):
        """
        Adds a new task to an existing TARS model. Sets necessary attributes and finally 'switches'
        to the new task. Parameters are similar to the constructor except for model choice, batch
        size and negative sampling. This method does not store the resultant model onto disk.
        :param task_name: a string depicting the name of the task
        :param label_dictionary: dictionary of the labels you want to predict
        :param multi_label: auto-detect if a corpus label dictionary is provided. Defaults to True otherwise
        :param multi_label_threshold: If multi-label you can set the threshold to make predictions
        """
        if task_name in self.task_specific_attributes:
            log.warning("Task `%s` already exists in TARS model. Switching to it.", task_name)
        else:

            # make label dictionary if no Dictionary object is passed
            if isinstance(label_dictionary, (list, set, str)):
                label_dictionary = TARSClassifier._make_ad_hoc_label_dictionary(label_dictionary, multi_label)

            self.task_specific_attributes[task_name] = {}
            self.task_specific_attributes[task_name]['label_dictionary'] = label_dictionary
            self.task_specific_attributes[task_name]['multi_label'] = label_dictionary.multi_label
            self.task_specific_attributes[task_name]['multi_label_threshold'] = multi_label_threshold
            self.task_specific_attributes[task_name]['label_type'] = label_type
            self.task_specific_attributes[task_name]['beta'] = beta

        self.switch_to_task(task_name)

    def list_existing_tasks(self) -> Set[str]:
        """
        Lists existing tasks in the loaded TARS model on the console.
        """
        return set(self.task_specific_attributes.keys())

    def _get_cleaned_up_label(self, label):
        """
        Does some basic clean up of the provided labels, stores them, looks them up.
        """
        if label not in self.cleaned_up_labels:
            self.cleaned_up_labels[label] = label.replace("_", " ")
        return self.cleaned_up_labels[label]

    def _compute_label_similarity_for_current_epoch(self):
        """
        Compute the similarity between all labels for better sampling of negatives
        """

        # get and embed all labels by making a Sentence object that contains only the label text
        all_labels = [label.decode("utf-8") for label in self.label_dictionary.idx2item]
        label_sentences = [Sentence(self._get_cleaned_up_label(label)) for label in all_labels]
        self.tars_model.document_embeddings.embed(label_sentences)

        # get each label embedding and scale between 0 and 1
        encodings_np = [sentence.get_embedding().cpu().detach().numpy() for \
                        sentence in label_sentences]
        normalized_encoding = minmax_scale(encodings_np)

        # compute similarity matrix
        similarity_matrix = cosine_similarity(normalized_encoding)

        # the higher the similarity, the greater the chance that a label is
        # sampled as negative example
        negative_label_probabilities = {}
        for row_index, label in enumerate(all_labels):
            negative_label_probabilities[label] = {}
            for column_index, other_label in enumerate(all_labels):
                if label != other_label:
                    negative_label_probabilities[label][other_label] = \
                        similarity_matrix[row_index][column_index]
        self.label_nearest_map = negative_label_probabilities

    def train(self, mode=True):
        """Populate label similarity map based on cosine similarity before running epoch

        If the `num_negative_labels_to_sample` is set to an integer value then before starting
        each epoch the model would create a similarity measure between the label names based
        on cosine distances between their BERT encoded embeddings.
        """
        if mode and self.num_negative_labels_to_sample is not None:
            self._compute_label_similarity_for_current_epoch()
            super(TARSClassifier, self).train(mode)

        super(TARSClassifier, self).train(mode)

    def _get_nearest_labels_for(self, labels):
        already_sampled_negative_labels = set()

        for label in labels:
            plausible_labels = []
            plausible_label_probabilities = []
            for plausible_label in self.label_nearest_map[label]:
                if plausible_label in already_sampled_negative_labels or plausible_label in labels:
                    continue
                else:
                    plausible_labels.append(plausible_label)
                    plausible_label_probabilities.append(self.label_nearest_map[label][plausible_label])

            # make sure the probabilities always sum up to 1
            plausible_label_probabilities = np.array(plausible_label_probabilities, dtype='float64')
            plausible_label_probabilities += 1e-08
            plausible_label_probabilities /= np.sum(plausible_label_probabilities)

            if len(plausible_labels) > 0:
                num_samples = min(self.num_negative_labels_to_sample, len(plausible_labels))
                sampled_negative_labels = np.random.choice(plausible_labels,
                                                           num_samples,
                                                           replace=False,
                                                           p=plausible_label_probabilities)
                already_sampled_negative_labels.update(sampled_negative_labels)

        return already_sampled_negative_labels

    def _get_tars_formatted_sentence(self, label, original_text, tars_label=None):
        label_text_pair = " ".join([self._get_cleaned_up_label(label),
                                    self.tars_model.document_embeddings.tokenizer.sep_token,
                                    original_text])
        label_text_pair_sentence = Sentence(label_text_pair, use_tokenizer=False)
        if tars_label is not None:
            if tars_label:
                label_text_pair_sentence.add_label(self.tars_model.label_type,
                                                   TARSClassifier.static_label_yes)
            else:
                label_text_pair_sentence.add_label(self.tars_model.label_type,
                                                   TARSClassifier.static_label_no)
        return label_text_pair_sentence

    def _get_tars_formatted_sentences(self, sentences):
        label_text_pairs = []
        all_labels = [label.decode("utf-8") for label in self.label_dictionary.idx2item]
        for sentence in sentences:
            original_text = sentence.to_tokenized_string()
            label_text_pairs_for_sentence = []
            if self.training and self.num_negative_labels_to_sample is not None:
                positive_labels = {label.value for label in sentence.get_labels()}
                sampled_negative_labels = self._get_nearest_labels_for(positive_labels)
                for label in positive_labels:
                    label_text_pairs_for_sentence.append( \
                        self._get_tars_formatted_sentence(label, original_text, True))
                for label in sampled_negative_labels:
                    label_text_pairs_for_sentence.append( \
                        self._get_tars_formatted_sentence(label, original_text, False))
            else:
                positive_labels = {label.value for label in sentence.get_labels()}
                for label in all_labels:
                    tars_label = None if len(positive_labels) == 0 else label in positive_labels
                    label_text_pairs_for_sentence.append( \
                        self._get_tars_formatted_sentence(label, original_text, tars_label))
            label_text_pairs.extend(label_text_pairs_for_sentence)
        return label_text_pairs

    def switch_to_task(self, task_name):
        """
        Switches to a task which was previously added.
        """
        if task_name not in self.task_specific_attributes:
            log.error("Provided `%s` does not exist in the model. Consider calling "
                      "`add_and_switch_to_new_task` first.", task_name)
        else:
            self.current_task = task_name
            self.multi_label = self.task_specific_attributes[task_name]['multi_label']
            self.multi_label_threshold = \
                self.task_specific_attributes[task_name]['multi_label_threshold']
            self.label_dictionary = self.task_specific_attributes[task_name]['label_dictionary']
            self.label_type = self.task_specific_attributes[task_name]['label_type']
            self.beta = self.task_specific_attributes[task_name]['beta']

    def _get_state_dict(self):
        model_state = super(TARSClassifier, self)._get_state_dict()
        model_state.update({
            "current_task": self.current_task,
            "task_specific_attributes": self.task_specific_attributes,
            "tars_model": self.tars_model,
            "num_negative_labels_to_sample": self.num_negative_labels_to_sample
        })
        return model_state

    @staticmethod
    def _init_model_with_state_dict(state):
        task_name = state["current_task"]
        print("init TARS")

        # init new TARS classifier
        model = TARSClassifier(
            task_name,
            label_dictionary=state["task_specific_attributes"][task_name]['label_dictionary'],
            document_embeddings=state["tars_model"].document_embeddings,
            num_negative_labels_to_sample=state["num_negative_labels_to_sample"],
        )
        # set all task information
        model.task_specific_attributes = state["task_specific_attributes"]
        # linear layers of internal classifier
        model.load_state_dict(state["state_dict"])
        return model

    def forward_loss(
            self, data_points: Union[List[Sentence], Sentence]
    ) -> torch.tensor:
        # Transform input data into TARS format
        sentences = self._get_tars_formatted_sentences(data_points)

        return self.tars_model.forward_loss(sentences)

    def _transform_tars_scores(self, tars_scores):
        # M: num_classes in task, N: num_samples
        # reshape scores MN x 2 -> N x M x 2
        # import torch
        # a = torch.arange(30)
        # b = torch.reshape(-1, 3, 2)
        # c = b[:,:,1]
        tars_scores = torch.nn.functional.softmax(tars_scores, dim=1)
        scores = torch.reshape(tars_scores, (-1, len(self.label_dictionary.item2idx), 2))

        # target shape N x M
        target_scores = scores[:, :, 1]
        return target_scores

    def _forward_scores_and_loss(
            self, data_points: Union[List[Sentence], Sentence], return_loss=False):
        transformed_sentences = self._get_tars_formatted_sentences(data_points)
        label_scores = self.tars_model.forward(transformed_sentences)
        # Transform label_scores
        transformed_scores = self._transform_tars_scores(label_scores)

        loss = None
        if return_loss:
            loss = self.tars_model._calculate_loss(label_scores, transformed_sentences)

        return transformed_scores, loss

    def forward(self, sentences):
        transformed_sentences = self._get_tars_formatted_sentences(sentences)
        label_scores = self.tars_model.forward(transformed_sentences)

        # Transform label_scores into current task's desired format
        transformed_scores = self._transform_tars_scores(label_scores)

        return transformed_scores

    def _get_multi_label(self, label_scores) -> List[Label]:
        labels = []

        for idx, conf in enumerate(label_scores):
            if conf > self.multi_label_threshold:
                label = self.label_dictionary.get_item_for_index(idx)
                labels.append(Label(label, conf.item()))

        return labels

    def _get_single_label(self, label_scores) -> List[Label]:
        conf, idx = torch.max(label_scores, 0)
        # TARS does not do a softmax, so confidence of the best predicted class might be very low.
        # Therefore enforce a min confidence of 0.5 for a match.
        label = self.label_dictionary.get_item_for_index(idx.item())
        return [Label(label, conf.item())]

    @staticmethod
    def _make_ad_hoc_label_dictionary(candidate_label_set: Union[List[str], Set[str], str],
                                      multi_label: bool = True) -> Dictionary:
        """
        Creates a dictionary given a set of candidate labels
        :return: dictionary of labels
        """
        label_dictionary: Dictionary = Dictionary(add_unk=False)
        label_dictionary.multi_label = multi_label

        # make list if only one candidate label is passed
        if isinstance(candidate_label_set, str):
            candidate_label_set = {candidate_label_set}

        # if list is passed, convert to set
        if not isinstance(candidate_label_set, set):
            candidate_label_set = set(candidate_label_set)

        for label in candidate_label_set:
            label_dictionary.add_item(label)

        return label_dictionary

    def _drop_task(self, task_name):
        if task_name in self.task_specific_attributes:
            if self.current_task == task_name:
                log.error("`%s` is the current task."
                          " Switch to some other task before dropping this.", task_name)
            else:
                self.task_specific_attributes.pop(task_name)
        else:
            log.warning("No task exists with the name `%s`.", task_name)

    def predict_zero_shot(self,
                          sentences: Union[List[Sentence], Sentence],
                          candidate_label_set: Union[List[str], Set[str], str],
                          multi_label: bool = True):
        """
        Method to make zero shot predictions from the TARS model
        :param sentences: input sentence objects to classify
        :param candidate_label_set: set of candidate labels
        :param multi_label: indicates whether multi-label or single class prediction. Defaults to True.
        """

        # check if candidate_label_set is empty
        if candidate_label_set is None or len(candidate_label_set) == 0:
            log.warning("Provided candidate_label_set is empty")
            return

        label_dictionary = TARSClassifier._make_ad_hoc_label_dictionary(candidate_label_set, multi_label)

        # note current task
        existing_current_task = self.current_task

        # create a temporary task
        self.add_and_switch_to_new_task(TARSClassifier.static_adhoc_task_identifier,
                                        label_dictionary, multi_label)

        try:
            # make zero shot predictions
            self.predict(sentences)
        except:
            log.error("Something went wrong during prediction. Ensure you pass Sentence objects.")

        finally:
            # switch to the pre-existing task
            self.switch_to_task(existing_current_task)

            self._drop_task(TARSClassifier.static_adhoc_task_identifier)

        return

    def predict_all_tasks(self, sentences: Union[List[Sentence], Sentence]):

        # remember current task
        existing_current_task = self.current_task

        # predict with each task model
        for task in self.list_existing_tasks():
            self.switch_to_task(task)
            self.predict(sentences, label_name=task)

        # switch to the pre-existing task
        self.switch_to_task(existing_current_task)

    @staticmethod
    def _fetch_model(model_name) -> str:

        model_map = {}
        hu_path: str = "https://nlp.informatik.hu-berlin.de/resources/models"

        model_map["tars-base"] = "/".join([hu_path, "tars-base", "tars-base-v8.pt"])

        cache_dir = Path("models")
        if model_name in model_map:
            model_name = cached_path(model_map[model_name], cache_dir=cache_dir)

        return model_name<|MERGE_RESOLUTION|>--- conflicted
+++ resolved
@@ -255,15 +255,10 @@
             embedding_storage_mode: str = "none",
             mini_batch_size: int = 32,
             num_workers: int = 8,
-<<<<<<< HEAD
+            main_score_type: Tuple[str, str]=("micro avg", 'f1-score'),
             return_predictions: bool = False
     ) -> (Result, float, Optional[List[Tuple[str,int,int]]]):
         all_predictions = []
-=======
-            main_score_type: Tuple[str, str]=("micro avg", 'f1-score')
-    ) -> (Result, float):
-
->>>>>>> d3ebaa63
         # read Dataset into data loader (if list of sentences passed, make Dataset first)
         if not isinstance(sentences, Dataset):
             sentences = SentenceDataset(sentences)
