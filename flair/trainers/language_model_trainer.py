--- conflicted
+++ resolved
@@ -192,19 +192,6 @@
         use_amp: bool = False,
         **kwargs,
     ):
-<<<<<<< HEAD
-        if use_amp:
-            if sys.version_info < (3, 0):
-                raise RuntimeError("Apex currently only supports Python 3. Aborting.")
-            if amp is None:
-                raise RuntimeError(
-                    "Failed to import apex. Please install apex from "
-                    "https://www.github.com/nvidia/apex "
-                    "to enable mixed-precision training."
-                )
-
-=======
->>>>>>> ddf3bb3e
         # cast string to Path
         base_path = Path(base_path)
 
