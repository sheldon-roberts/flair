--- conflicted
+++ resolved
@@ -18,24 +18,6 @@
         self.transform = TSNE(n_components=2, verbose=1, perplexity=40, n_iter=300)
 
 
-<<<<<<< HEAD
-def split_to_spans(s: Sentence):
-    orig = s.to_original_text()
-    last_idx = 0
-    spans = []
-    tagged_ents = s.get_spans("ner")
-    for ent in tagged_ents:
-        if last_idx != ent.start_pos:
-            spans.append((orig[last_idx : ent.start_pos], None))
-        spans.append((orig[ent.start_pos : ent.end_pos], ent.tag))
-        last_idx = ent.end_pos
-    if last_idx < len(orig) - 1:
-        spans.append((orig[last_idx : len(orig)], None))
-    return spans
-
-
-=======
->>>>>>> 74973a03
 class Visualizer(object):
     def visualize_word_emeddings(self, embeddings, sentences, output_file):
         X = self.prepare_word_embeddings(embeddings, sentences)
@@ -144,58 +126,4 @@
 
         mpld3.plugins.connect(fig, tooltip)
 
-<<<<<<< HEAD
-        mpld3.save_html(fig, file)
-
-    @staticmethod
-    def render_ner_html(
-        sentences: Union[List[Sentence], Sentence], settings=None, wrap_page=True
-    ) -> str:
-        """
-        :param sentences: single sentence or list of sentences to convert to HTML
-        :param settings: overrides and completes default settings; includes colors and labels dictionaries
-        :param wrap_page: if True method returns result of processing sentences wrapped by &lt;html&gt; and &lt;body&gt; tags, otherwise - without these tags
-        :return: HTML as a string
-        """
-        if isinstance(sentences, Sentence):
-            sentences = [sentences]
-
-        colors = {
-            "PER": "#F7FF53",
-            "ORG": "#E8902E",
-            "LOC": "#FF40A3",
-            "MISC": "#4647EB",
-            "O": "#ddd",
-        }
-
-        if settings and "colors" in settings:
-            colors.update(settings["colors"])
-
-        labels = {"PER": "PER", "ORG": "ORG", "LOC": "LOC", "MISC": "MISC", "O": "O"}
-
-        if settings and "labels" in settings:
-            labels.update(settings["labels"])
-
-        tagged_html = []
-        for s in sentences:
-            spans = split_to_spans(s)
-
-            for fragment, tag in spans:
-                escaped_fragment = html.escape(fragment).replace("\n", "<br/>")
-                if tag:
-                    escaped_fragment = TAGGED_ENTITY.format(
-                        entity=escaped_fragment,
-                        label=labels.get(tag, "O"),
-                        color=colors.get(tag, "#ddd"),
-                    )
-                tagged_html.append(escaped_fragment)
-
-        final_text = "".join(tagged_html)
-
-        if wrap_page:
-            return HTML_PAGE.format(text=final_text)
-        else:
-            return final_text
-=======
-        mpld3.save_html(fig, file)
->>>>>>> 74973a03
+        mpld3.save_html(fig, file)