--- conflicted
+++ resolved
@@ -40,11 +40,7 @@
 
         colors = []
 
-<<<<<<< HEAD
-        for i, act in enumerate(activation):
-=======
         for _i, act in enumerate(activation):
->>>>>>> ddf3bb3e
             try:
                 colors.append(self.color_map[numpy.where(act > lookup)[0][-1]])
             except IndexError:
@@ -61,11 +57,7 @@
         return str_
 
     def highlight_selection(self, activations, text, file_="resources/data/highlight.html", n=10):
-<<<<<<< HEAD
-        ix = numpy.random.choice(activations.shape[1], size=n)
-=======
         ix = numpy.random.default_rng().choice(activations.shape[1], size=n)
->>>>>>> ddf3bb3e
 
         rendered = ""
 
