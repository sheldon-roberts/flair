--- conflicted
+++ resolved
@@ -1483,7 +1483,6 @@
     def extra_repr(self):
         return "model={}".format(self.name)
 
-<<<<<<< HEAD
     @classmethod
     def from_params(cls, params):
         with tempfile.TemporaryDirectory() as temp_dir:
@@ -1504,151 +1503,6 @@
             "spm_model_binary": self.embedder.spm.serialized_model_proto(),
             "word2vec_binary": self.embedder.emb_file.read_bytes(),
         }
-=======
-
-class ELMoEmbeddings(TokenEmbeddings):
-    """Contextual word embeddings using word-level LM, as proposed in Peters et al., 2018.
-    ELMo word vectors can be constructed by combining layers in different ways.
-    Default is to concatene the top 3 layers in the LM."""
-
-    def __init__(
-        self,
-        model: str = "original",
-        options_file: str = None,
-        weight_file: str = None,
-        embedding_mode: str = "all",
-    ):
-        super().__init__()
-
-        self.instance_parameters = self.get_instance_parameters(locals=locals())
-
-        try:
-            import allennlp.commands.elmo
-        except ModuleNotFoundError:
-            log.warning("-" * 100)
-            log.warning('ATTENTION! The library "allennlp" is not installed!')
-            log.warning('To use ELMoEmbeddings, please first install with "pip install allennlp==0.9.0"')
-            log.warning("-" * 100)
-            pass
-
-        assert embedding_mode in ["all", "top", "average"]
-
-        self.name = f"elmo-{model}-{embedding_mode}"
-        self.static_embeddings = True
-
-        if not options_file or not weight_file:
-            # the default model for ELMo is the 'original' model, which is very large
-            options_file = allennlp.commands.elmo.DEFAULT_OPTIONS_FILE
-            weight_file = allennlp.commands.elmo.DEFAULT_WEIGHT_FILE
-            # alternatively, a small, medium or portuguese model can be selected by passing the appropriate mode name
-            if model == "small":
-                options_file = "https://s3-us-west-2.amazonaws.com/allennlp/models/elmo/2x1024_128_2048cnn_1xhighway/elmo_2x1024_128_2048cnn_1xhighway_options.json"
-                weight_file = "https://s3-us-west-2.amazonaws.com/allennlp/models/elmo/2x1024_128_2048cnn_1xhighway/elmo_2x1024_128_2048cnn_1xhighway_weights.hdf5"
-            if model == "medium":
-                options_file = "https://s3-us-west-2.amazonaws.com/allennlp/models/elmo/2x2048_256_2048cnn_1xhighway/elmo_2x2048_256_2048cnn_1xhighway_options.json"
-                weight_file = "https://s3-us-west-2.amazonaws.com/allennlp/models/elmo/2x2048_256_2048cnn_1xhighway/elmo_2x2048_256_2048cnn_1xhighway_weights.hdf5"
-            if model in ["large", "5.5B"]:
-                options_file = "https://s3-us-west-2.amazonaws.com/allennlp/models/elmo/2x4096_512_2048cnn_2xhighway_5.5B/elmo_2x4096_512_2048cnn_2xhighway_5.5B_options.json"
-                weight_file = "https://s3-us-west-2.amazonaws.com/allennlp/models/elmo/2x4096_512_2048cnn_2xhighway_5.5B/elmo_2x4096_512_2048cnn_2xhighway_5.5B_weights.hdf5"
-            if model == "pt" or model == "portuguese":
-                options_file = (
-                    "https://s3-us-west-2.amazonaws.com/allennlp/models/elmo/contributed/pt/elmo_pt_options.json"
-                )
-                weight_file = (
-                    "https://s3-us-west-2.amazonaws.com/allennlp/models/elmo/contributed/pt/elmo_pt_weights.hdf5"
-                )
-            if model == "pubmed":
-                options_file = "https://s3-us-west-2.amazonaws.com/allennlp/models/elmo/contributed/pubmed/elmo_2x4096_512_2048cnn_2xhighway_options.json"
-                weight_file = "https://s3-us-west-2.amazonaws.com/allennlp/models/elmo/contributed/pubmed/elmo_2x4096_512_2048cnn_2xhighway_weights_PubMed_only.hdf5"
-
-        if embedding_mode == "all":
-            self.embedding_mode_fn = self.use_layers_all
-        elif embedding_mode == "top":
-            self.embedding_mode_fn = self.use_layers_top
-        elif embedding_mode == "average":
-            self.embedding_mode_fn = self.use_layers_average
-
-            # put on Cuda if available
-        from flair import device
-
-        if re.fullmatch(r"cuda:[0-9]+", str(device)):
-            cuda_device = int(str(device).split(":")[-1])
-        elif str(device) == "cpu":
-            cuda_device = -1
-        else:
-            cuda_device = 0
-
-        self.ee = allennlp.commands.elmo.ElmoEmbedder(
-            options_file=options_file, weight_file=weight_file, cuda_device=cuda_device
-        )
-
-        # embed a dummy sentence to determine embedding_length
-        dummy_sentence: Sentence = Sentence([Token("hello")])
-        embedded_dummy = self.embed(dummy_sentence)
-        self.__embedding_length: int = len(embedded_dummy[0][0].get_embedding())
-
-    @property
-    def embedding_length(self) -> int:
-        return self.__embedding_length
-
-    def use_layers_all(self, x):
-        return torch.cat(x, 0)
-
-    def use_layers_top(self, x):
-        return x[-1]
-
-    def use_layers_average(self, x):
-        return torch.mean(torch.stack(x), 0)
-
-    def _add_embeddings_internal(self, sentences: List[Sentence]) -> List[Sentence]:
-        # ELMoEmbeddings before Release 0.5 did not set self.embedding_mode_fn
-        if not getattr(self, "embedding_mode_fn", None):
-            self.embedding_mode_fn = self.use_layers_all
-
-        sentence_words: List[List[str]] = []
-        for sentence in sentences:
-            sentence_words.append([token.text for token in sentence])
-
-        embeddings = self.ee.embed_batch(sentence_words)
-
-        for i, sentence in enumerate(sentences):
-
-            sentence_embeddings = embeddings[i]
-
-            for token, token_idx in zip(sentence.tokens, range(len(sentence.tokens))):
-                elmo_embedding_layers = [
-                    torch.FloatTensor(sentence_embeddings[0, token_idx, :]),
-                    torch.FloatTensor(sentence_embeddings[1, token_idx, :]),
-                    torch.FloatTensor(sentence_embeddings[2, token_idx, :]),
-                ]
-                word_embedding = self.embedding_mode_fn(elmo_embedding_layers)
-                token.set_embedding(self.name, word_embedding)
-
-        return sentences
-
-    def extra_repr(self):
-        return "model={}".format(self.name)
-
-    def __str__(self):
-        return self.name
-
-    def __setstate__(self, state):
-        super().__setstate__(state)
-
-        if re.fullmatch(r"cuda:[0-9]+", str(flair.device)):
-            cuda_device = int(str(flair.device).split(":")[-1])
-        elif str(flair.device) == "cpu":
-            cuda_device = -1
-        else:
-            cuda_device = 0
-
-        self.ee.cuda_device = cuda_device
-
-        self.ee.elmo_bilm.to(device=flair.device)
-        self.ee.elmo_bilm._elmo_lstm._states = tuple(
-            [state.to(flair.device) for state in self.ee.elmo_bilm._elmo_lstm._states]
-        )
->>>>>>> 65c17e2c
 
 
 @register_embeddings
